"""pyvesync setup script."""

from setuptools import setup


<<<<<<< HEAD
this_directory = path.abspath(path.dirname(__file__))
with open(path.join(this_directory, 'README.md'), encoding='utf-8') as f:
    long_description = f.read()

setup(
    name='pyvesync',
    version='2.1.18',
    description='pyvesync is a library to manage Etekcity\
                 Devices, Cosori Air Fryers and Levoit Air \
                     Purifiers run on the VeSync app.',
    long_description=long_description,
    long_description_content_type='text/markdown',
    url='https://github.com/webdjoe/pyvesync',
    author='Mark Perdue, Joe Trabulsy',
    author_email='webdjoe@gmail.com',
    license='MIT',
    classifiers=[
        'License :: OSI Approved :: MIT License',
        'Intended Audience :: Developers',
        'Intended Audience :: End Users/Desktop',
        'Natural Language :: English',
        'Programming Language :: Python :: 3.9',
        'Programming Language :: Python :: 3.10',
        'Programming Language :: Python :: 3.11',
        'Topic :: Home Automation',
    ],
    keywords=['iot', 'vesync', 'levoit', 'etekcity', 'cosori', 'valceno'],
    packages=find_packages('src', exclude=['tests', 'test*']),
    package_dir={'': 'src'},
    install_requires=['requests>=2.20.0'],
    extras_require={
        'dev': ['pytest', 'pytest-cov', 'pyyaml', 'tox']
    },
    python_requires='>=3.9',
)
=======
setup()
>>>>>>> 3c7a4e8b
<|MERGE_RESOLUTION|>--- conflicted
+++ resolved
@@ -3,42 +3,4 @@
 from setuptools import setup
 
 
-<<<<<<< HEAD
-this_directory = path.abspath(path.dirname(__file__))
-with open(path.join(this_directory, 'README.md'), encoding='utf-8') as f:
-    long_description = f.read()
-
-setup(
-    name='pyvesync',
-    version='2.1.18',
-    description='pyvesync is a library to manage Etekcity\
-                 Devices, Cosori Air Fryers and Levoit Air \
-                     Purifiers run on the VeSync app.',
-    long_description=long_description,
-    long_description_content_type='text/markdown',
-    url='https://github.com/webdjoe/pyvesync',
-    author='Mark Perdue, Joe Trabulsy',
-    author_email='webdjoe@gmail.com',
-    license='MIT',
-    classifiers=[
-        'License :: OSI Approved :: MIT License',
-        'Intended Audience :: Developers',
-        'Intended Audience :: End Users/Desktop',
-        'Natural Language :: English',
-        'Programming Language :: Python :: 3.9',
-        'Programming Language :: Python :: 3.10',
-        'Programming Language :: Python :: 3.11',
-        'Topic :: Home Automation',
-    ],
-    keywords=['iot', 'vesync', 'levoit', 'etekcity', 'cosori', 'valceno'],
-    packages=find_packages('src', exclude=['tests', 'test*']),
-    package_dir={'': 'src'},
-    install_requires=['requests>=2.20.0'],
-    extras_require={
-        'dev': ['pytest', 'pytest-cov', 'pyyaml', 'tox']
-    },
-    python_requires='>=3.9',
-)
-=======
-setup()
->>>>>>> 3c7a4e8b
+setup()
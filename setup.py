--- conflicted
+++ resolved
@@ -16,11 +16,8 @@
 
 setup(
     name='pyvesync',
-<<<<<<< HEAD
-    version='2.1.18',
-=======
     version='2.1.17',
->>>>>>> 7b8ed9f5
+
     description='pyvesync is a library to manage Etekcity\
                  Devices, Cosori Air Fryers and Levoit Air \
                      Purifiers run on the VeSync app.',

--- conflicted
+++ resolved
@@ -279,12 +279,9 @@
     'Core400S': FanDetails.details_core,
     'Core600S': FanDetails.details_core,
     'LUH-O451S-WUS': FanDetails.details_lv600s,
-<<<<<<< HEAD
-    'LUH-M101S-WUS': FanDetails.details_oasismist1000S
-=======
+    'LUH-M101S-WUS': FanDetails.details_oasismist1000S,
     'LAP-V201S-AASR': FanDetails.details_vital100s,
     'LAP-V102S-AASR': FanDetails.details_vital100s,
->>>>>>> c6991200
 }
 
 FunctionResponses.default_factory = lambda: ({

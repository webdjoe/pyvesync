--- conflicted
+++ resolved
@@ -500,18 +500,6 @@
             }
         }
 
-<<<<<<< HEAD
-=======
-        if new_color is not None:
-            body['payload']['data']['red'] = int(new_color.rgb.red)
-            body['payload']['data']['green'] = int(new_color.rgb.green)
-            body['payload']['data']['blue'] = int(new_color.rgb.blue)
-            body['payload']['data']['colorMode'] = 'color'
-
-        if brightness is not None:
-            body['payload']['data']['brightness'] = brightness
-
->>>>>>> 8861ec5f
         r, _ = helpers.call_api(
             '/cloud/v2/deviceManaged/bypassV2',
             method='post',
@@ -521,7 +509,7 @@
         if not isinstance(r, dict) or r.get('code') != 0:
             logger.debug("Error in setting bulb status")
             return False
-<<<<<<< HEAD
+
         if color_mode == 'color' and new_color is not None:
             self._color_mode = 'color'
             self._color = Color(red=new_color.rgb.red,
@@ -530,14 +518,7 @@
         elif brightness is not None:
             self._brightness = int(brightness_update)
             self._color_mode = 'white'
-=======
-        if new_color is not None:
-            self._color = Color(red=int(new_color.rgb.red),
-                                green=int(new_color.rgb.green),
-                                blue=int(new_color.rgb.blue))
-        if brightness is not None:
-            self._brightness = brightness
->>>>>>> 8861ec5f
+
         self.device_status = 'on'
         return True
 

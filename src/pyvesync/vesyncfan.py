--- conflicted
+++ resolved
@@ -12,15 +12,10 @@
     'Classic200S': [],
     'LUH-D301S-WEU': [],
     'LAP-C201S-AUSR': [],
-<<<<<<< HEAD
-    'LAP-C601S-WUS': [],
-    'Classic300S': ['nightlight'],
-    'LUH-A602S-WUS': ['supports_warm', 'alt_humidity_mode'],
-=======
     'Classic300S': ['nightlight'],
     'LAP-C401S-WUSR': [],
-    'LAP-C601S-WUS': []
->>>>>>> e0b66189
+    'LAP-C601S-WUS': [],
+    'LUH-A602S-WUS': ['supports_warm', 'alt_humidity_mode'],
 }
 
 logger = logging.getLogger(__name__)

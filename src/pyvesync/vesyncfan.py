"""VeSync API for controling fans and purifiers."""

import json
import logging
from typing import Any, TYPE_CHECKING
from pyvesync.vesyncbasedevice import VeSyncBaseDevice
from pyvesync.helpers import Helpers, Timer

if TYPE_CHECKING:
    from pyvesync import VeSync


humid_features: dict = {
    'Classic300S': {
        'module': 'VeSyncHumid200300S',
        'models': ['Classic300S', 'LUH-A601S-WUSB', 'LUH-A601S-AUSW'],
        'features': ['nightlight'],
        'mist_modes': ['auto', 'sleep', 'manual'],
        'mist_levels': list(range(1, 10))
    },
    'Classic200S': {
        'module': 'VeSyncHumid200S',
        'models': ['Classic200S'],
        'features': [],
        'mist_modes': ['auto', 'manual'],
        'mist_levels': list(range(1, 10))
    },
    'Dual200S': {
        'module': 'VeSyncHumid200300S',
        'models': ['Dual200S',
                   'LUH-D301S-WUSR',
                   'LUH-D301S-WJP',
                   'LUH-D301S-WEU'],
        'features': [],
        'mist_modes': ['auto', 'manual'],
        'mist_levels': list(range(1, 3))
    },
    'LV600S': {
        'module': 'VeSyncHumid200300S',
        'models': ['LUH-A602S-WUSR',
                   'LUH-A602S-WUS',
                   'LUH-A602S-WEUR',
                   'LUH-A602S-WEU',
                   'LUH-A602S-WJP',
                   'LUH-A602S-WUSC'],
        'features': ['warm_mist', 'nightlight'],
        'mist_modes': ['humidity', 'sleep', 'manual'],
        'mist_levels': list(range(1, 10)),
        'warm_mist_levels': [0, 1, 2, 3]
    },
    'OASISMISTEU': {
            'module': 'VeSyncHumid200300S',
            'models': ['LUH-O451S-WEU'],
            'features': ['warm_mist', 'nightlight'],
            'mist_modes': ['auto', 'manual'],
            'mist_levels': list(range(1, 10)),
            'warm_mist_levels': list(range(4))
    },
    'OASISMIST': {
            'module': 'VeSyncHumid200300S',
            'models': ['LUH-O451S-WUS',
                       'LUH-O451S-WUSR',
                       'LUH-O601S-WUS',
                       'LUH-O601S-KUS'],
            'features': ['warm_mist'],
            'mist_modes': ['auto', 'humidity', 'sleep', 'manual'],
            'mist_levels': list(range(1, 10)),
            'warm_mist_levels': list(range(4))
    },
    'OASISMIST1000S': {
            'module': 'VeSyncHumid1000S',
            'models': ['LUH-M101S-WUS'],
            'features': [],
            'mist_modes': ['auto', 'sleep', 'manual'],
            'mist_levels': list(range(1, 10))
    },
    'Superior6000S': {
            'module': 'VeSyncSuperior6000S',
            'models': ['LEH-S601S-WUS', 'LEH-S601S-WUSR'],
            'features': [],
            'mist_modes': ['auto', 'humidity', 'sleep', 'manual'],
            'mist_levels': list(range(1, 10))
    }
}


air_features: dict = {
    'Core200S': {
        'module': 'VeSyncAirBypass',
        'models': ['Core200S', 'LAP-C201S-AUSR', 'LAP-C202S-WUSR'],
        'modes': ['sleep', 'off', 'manual'],
        'features': ['reset_filter'],
        'levels': list(range(1, 4))
    },
    'Core300S': {
        'module': 'VeSyncAirBypass',
        'models': ['Core300S', 'LAP-C301S-WJP', 'LAP-C302S-WUSB', 'LAP-C301S-WAAA'],
        'modes': ['sleep', 'off', 'auto', 'manual'],
        'features': ['air_quality'],
        'levels': list(range(1, 5))
    },
    'Core400S': {
        'module': 'VeSyncAirBypass',
        'models': ['Core400S',
                   'LAP-C401S-WJP',
                   'LAP-C401S-WUSR',
                   'LAP-C401S-WAAA'],
        'modes': ['sleep', 'off', 'auto', 'manual'],
        'features': ['air_quality'],
        'levels': list(range(1, 5))
    },
    'Core600S': {
        'module': 'VeSyncAirBypass',
        'models': ['Core600S',
                   'LAP-C601S-WUS',
                   'LAP-C601S-WUSR',
                   'LAP-C601S-WEU'],
        'modes': ['sleep', 'off', 'auto', 'manual'],
        'features': ['air_quality'],
        'levels': list(range(1, 5))
    },
    'LV-PUR131S': {
        'module': 'VeSyncAir131',
        'models': ['LV-PUR131S', 'LV-RH131S'],
        'modes': ['manual', 'auto', 'sleep', 'off'],
        'features': ['air_quality'],
        'levels': list(range(1, 3))
    },
    'Vital100S': {
        'module': 'VeSyncAirBaseV2',
        'models': ['LAP-V102S-AASR', 'LAP-V102S-WUS', 'LAP-V102S-WEU',
                   'LAP-V102S-AUSR', 'LAP-V102S-WJP'],
        'modes': ['manual', 'auto', 'sleep', 'off', 'pet'],
        'features': ['air_quality'],
        'levels': list(range(1, 5))
    },
    'Vital200S': {
        'module': 'VeSyncAirBaseV2',
        'models': ['LAP-V201S-AASR', 'LAP-V201S-WJP', 'LAP-V201S-WEU',
                   'LAP-V201S-WUS', 'LAP-V201-AUSR', 'LAP-V201S-AUSR',
                   'LAP-V201S-AEUR'],
        'modes': ['manual', 'auto', 'sleep', 'off', 'pet'],
        'features': ['air_quality'],
        'levels': list(range(1, 5))
    },
    'EverestAir': {
        'module': 'VeSyncAirBaseV2',
        'models': ['LAP-EL551S-AUS', 'LAP-EL551S-AEUR',
                   'LAP-EL551S-WEU', 'LAP-EL551S-WUS'],
        'modes': ['manual', 'auto', 'sleep', 'off', 'turbo'],
        'features': ['air_quality', 'fan_rotate'],
        'levels': list(range(1, 4))
    },
    'SmartTowerFan': {
        'module': 'VeSyncTowerFan',
        'models': ['LTF-F422S-KEU', 'LTF-F422S-WUSR', 'LTF-F422_WJP', 'LTF-F422S-WUS'],
        'modes': ['normal', 'auto', 'advancedSleep', 'turbo', 'off'],
        'set_mode_method': 'setTowerFanMode',
        'features': ['fan_speed'],
        'levels': list(range(1, 13))
    }
}


logger = logging.getLogger(__name__)


def model_dict() -> dict:
    """Build purifier and humidifier model dictionary.

    Internal function to build a dictionary of device models and their associated
    classes. Used by the `vesync.object_factory` to determine the class to instantiate.
    """
    model_modules = {}
    for dev_dict in {**air_features, **humid_features}.values():
        for model in dev_dict['models']:
            model_modules[model] = dev_dict['module']
    return model_modules


def model_features(dev_type: str) -> dict:
    """Get features from device type.

    Used by classes to determine the features of the device.

    Parameters:
        dev_type (str): Device model type

    Returns:
        dict: Device dictionary

    Raises:
        ValueError: Device not configured in `air_features` or `humid_features`
    """
    for dev_dict in {**air_features, **humid_features}.values():
        if dev_type in dev_dict['models']:
            return dev_dict
    raise ValueError('Device not configured')


fan_classes: set = {v['module']
                    for k, v in {**air_features, **humid_features}.items()}

fan_modules: dict = model_dict()

__all__: list = [*fan_classes, 'fan_modules']


class VeSyncAirBypass(VeSyncBaseDevice):
    """Initialize air purifier devices.

    Instantiated by VeSync manager object. Inherits from
    VeSyncBaseDevice class.

    Parameters:
        details (dict): Dictionary of device details
        manager (VeSync): Instantiated VeSync object used to make API calls

    Attributes:
        modes (list): List of available operation modes for device
        air_quality_feature (bool): True if device has air quality sensor
        details (dict): Dictionary of device details
        timer (Timer): Timer object for device, None if no timer exists. See
            [pyveysnc.helpers.Timer][`Timer`] class
        config (dict): Dictionary of device configuration

    Notes:
        The `details` attribute holds device information that is updated when
        the `update()` method is called. An example of the `details` attribute:
    ```python
    >>> json.dumps(self.details, indent=4)
        {
            'filter_life': 0,
            'mode': 'manual',
            'level': 0,
            'display': False,
            'child_lock': False,
            'night_light': 'off',
            'air_quality': 0 # air quality level
            'air_quality_value': 0, # PM2.5 value from device,
            'display_forever': False
        }
    ```
    """

    def __init__(self, details: dict[str, list], manager: 'VeSync') -> None:
        """Initialize VeSync Air Purifier Bypass Base Class."""
        super().__init__(details, manager)
        self.enabled = True
        self._config_dict = model_features(self.device_type)
        self._features = self._config_dict.get('features', [])
        if not isinstance(self._config_dict.get('modes'), list):
            logger.error(
                'Please set modes for %s in the configuration',
                self.device_type)
            raise KeyError(f'Modes not set in configuration for {self.device_name}')
        self.modes = self._config_dict['modes']
        if 'air_quality' in self._features:
            self.air_quality_feature = True
        else:
            self.air_quality_feature = False
        self.details: dict[str, Any] = {
            'filter_life': 0,
            'mode': 'manual',
            'level': 0,
            'display': False,
            'child_lock': False,
            'night_light': 'off',
        }
        self.timer: Timer | None = None
        if self.air_quality_feature is True:
            self.details['air_quality'] = 0
        self.config: dict[str, str | int | float | bool] = {
            'display': False,
            'display_forever': False
        }

    def build_api_dict(self, method: str) -> tuple[dict, dict]:
        """Build device api body dictionary.

        This method is used internally as a helper function to build API
        requests.

        Parameters:
            method (str): API method to call

        Returns:
            Tuple(dict, dict): Tuple of headers and body dictionaries

        Notes:
            Possible methods are:

            1. 'getPurifierStatus'
            2. 'setSwitch'
            3. 'setNightLight'
            4. 'setLevel'
            5. 'setPurifierMode'
            6. 'setDisplay'
            7. 'setChildLock'
            8. 'setIndicatorLight'
            9. 'getTimer'
            10. 'addTimer'
            11. 'delTimer'
            12. 'resetFilter'

        """
        modes = ['getPurifierStatus', 'setSwitch', 'setNightLight',
                 'setLevel', 'setPurifierMode', 'setDisplay',
                 'setChildLock', 'setIndicatorLight', 'getTimer',
                 'addTimer', 'delTimer', 'resetFilter']
        if method not in modes:
            logger.debug('Invalid mode - %s', method)
            return {}, {}
        head = Helpers.bypass_header()
        body = Helpers.bypass_body_v2(self.manager)
        body['cid'] = self.cid
        body['configModule'] = self.config_module
        body['payload'] = {
            'method': method,
            'source': 'APP'
        }
        return head, body

    def build_purifier_dict(self, dev_dict: dict) -> None:
        """Build Bypass purifier status dictionary.

        Populates `self.details` and instance variables with device details.

        Args:
            dev_dict (dict): Dictionary of device details from API

        Examples:
            >>> dev_dict = {
            ...     'enabled': True,
            ...     'filter_life': 0,
            ...     'mode': 'manual',
            ...     'level': 0,
            ...     'display': False,
            ...     'child_lock': False,
            ...     'night_light': 'off',
            ...     'display': False,
            ...     'display_forever': False,
            ...     'air_quality_value': 0,
            ...     'air_quality': 0
            ... }
            >>> build_purifier_dict(dev_dict)
            >>> print(self.details)
            {
                'filter_life': 0,
                'mode': 'manual',
                'level': 0,
                'display': False,
                'child_lock': False,
                'night_light': 'off',
                'display': False,
                'display_forever': False,
                'air_quality_value': 0,
                'air_quality': 0
            }
        """
        self.enabled = dev_dict.get('enabled', False)
        if self.enabled:
            self.device_status = 'on'
        else:
            self.device_status = 'off'
        self.details['filter_life'] = dev_dict.get('filter_life', 0)
        self.mode = dev_dict.get('mode', 'manual')
        self.speed = dev_dict.get('level', 0)
        self.details['display'] = dev_dict.get('display', False)
        self.details['child_lock'] = dev_dict.get('child_lock', False)
        self.details['night_light'] = dev_dict.get('night_light', 'off')
        self.details['display'] = dev_dict.get('display', False)
        self.details['display_forever'] = dev_dict.get('display_forever',
                                                       False)
        if self.air_quality_feature is True:
            self.details['air_quality_value'] = dev_dict.get(
                'air_quality_value', 0)
            self.details['air_quality'] = dev_dict.get('air_quality', 0)

    def build_config_dict(self, conf_dict: dict[str, str]) -> None:
        """Build configuration dict for Bypass purifier.

        Used by the `update()` method to populate the `config` attribute.

        Args:
            conf_dict (dict): Dictionary of device configuration
        """
        self.config['display'] = conf_dict.get('display', False)
        self.config['display_forever'] = conf_dict.get('display_forever',
                                                       False)

    def get_details(self) -> None:
        """Build Bypass Purifier details dictionary."""
        head = Helpers.bypass_header()
        body = Helpers.bypass_body_v2(self.manager)
        body['cid'] = self.cid
        body['configModule'] = self.config_module
        body['payload'] = {
            'method': 'getPurifierStatus',
            'source': 'APP',
            'data': {}
        }

        r, _ = Helpers.call_api(
            '/cloud/v2/deviceManaged/bypassV2',
            method='post',
            headers=head,
            json_object=body,
        )
        if not isinstance(r, dict):
            logger.debug('Error in purifier response')
            return
        if not isinstance(r.get('result'), dict):
            logger.debug('Error in purifier response')
            return
        outer_result = r.get('result', {})
        inner_result = None

        if outer_result:
            inner_result = r.get('result', {}).get('result')
        if inner_result is not None and Helpers.code_check(r):
            if outer_result.get('code') == 0:
                self.build_purifier_dict(inner_result)
            else:
                logger.debug('error in inner result dict from purifier')
            if inner_result.get('configuration', {}):
                self.build_config_dict(inner_result.get('configuration', {}))
            else:
                logger.debug('No configuration found in purifier status')
        else:
            logger.debug('Error in purifier response')

    def update(self) -> None:
        """Update Purifier details."""
        self.get_details()

    def get_timer(self) -> Timer | None:
        """Retrieve running timer from purifier.

        Returns Timer object if timer is running, None if no timer is running.

        Args:
            None

        Returns:
            Timer | None : Timer object if timer is running, None if no timer is running

        Notes:
            Timer object tracks the time remaining based on the last update. Timer
            properties include `status`, `time_remaining`, `duration`, `action`,
            `paused` and `done`. The methods `start()`, `end()` and `pause()`
            are available but should be called through the purifier object
            to update through the API.

        See Also:
            [pyvesync.helpers.Time][`Timer`] : Timer object used to hold status of timer

        """
        head, body = self.build_api_dict('getTimer')
        body['payload']['data'] = {}
        if not head and not body:
            return None

        r, _ = Helpers.call_api(
            '/cloud/v2/deviceManaged/bypassV2',
            method='post',
            headers=head,
            json_object=body,
        )
        if not isinstance(r, dict):
            logger.debug('Error in purifier response')
            return None
        if r.get('code') != 0:
            logger.debug('Error in purifier response, code %s', r.get('code', 'unknown'))
            return None
        if r.get('result', {}).get('code') != 0:
            logger.debug('Error in purifier result response, code %s',
                         r.get('result', {}).get('code', 'unknown'))
            return None
        timers = r.get('result', {}).get('result', {}).get('timers', [])
        if not isinstance(timers, list) or len(timers) < 1:
            self.timer = None
            logger.debug('No timer found')
            return None

        timer = timers[0]
        if self.timer is None:
            self.timer = Timer(
                timer_duration=timer.get("duration", timer.get("total", 0)),
                action=timer.get("action"),
                id=timer.get("id"),
                remaining=timer.get("remaining", timer.get("remain"))
            )
        else:
            self.timer.update(time_remaining=timer.get('remaining'))
        logger.debug('Timer found: %s', str(self.timer))
        return self.timer

    def set_timer(self, timer_duration: int) -> bool:
        """Set timer for Purifier.

        Args:
            timer_duration (int): Duration of timer in seconds

        Returns:
            bool : True if timer is set, False if not

        """
        if self.device_status != 'on':
            logger.debug("Can't set timer when device is off")
        head, body = self.build_api_dict('addTimer')
        if not head and not body:
            return False

        body['payload']['data'] = {
            'total': timer_duration,
            'action': 'off',
        }

        r, _ = Helpers.call_api(
            '/cloud/v2/deviceManaged/bypassV2',
            method='post',
            headers=head,
            json_object=body,
        )

        if r.get('code') != 0:
            logger.debug('Error in purifier response, code %s', r.get('code', 'unknown'))
            return False
        if r.get('result', {}).get('code') != 0:
            logger.debug('Error in purifier result response, code %s',
                         r.get('result', {}).get('code', 'unknown'))
            return False
        timer_id = r.get('result', {}).get('result', {}).get('id')
        if timer_id is not None:
            self.timer = Timer(timer_duration=timer_duration,
                               action='off',
                               id=timer_id)
        else:
            self.timer = Timer(timer_duration=timer_duration,
                               action='off')
        return True

    def clear_timer(self) -> bool:
        """Clear timer.

        Returns True if no error is returned from API call.

        Returns:
            bool : True if timer is cleared, False if not
        """
        self.get_timer()
        if self.timer is None:
            logger.debug('No timer to clear')
            return False
        if self.timer.id is None:
            logger.debug("Timer doesn't have an ID, can't clear")
        head, body = self.build_api_dict('delTimer')
        if not head and not body:
            return False

        body['payload']['data'] = {
            'id': self.timer.id
        }

        r, _ = Helpers.call_api(
            '/cloud/v2/deviceManaged/bypassV2',
            method='post',
            headers=head,
            json_object=body,
        )

        if r.get('code') != 0:
            logger.debug('Error in purifier response, code %s', r.get('code', 'unknown'))
            return False
        logger.debug("Timer cleared")
        return True

    def change_fan_speed(self,
                         speed: None | int = None) -> bool:
        """Change fan speed based on levels in configuration dict.

        If no value is passed, the next speed in the list is selected.

        Args:
            speed (int, optional): Speed to set fan. Defaults to None.

        Returns:
            bool : True if speed is set, False if not
        """
        speeds: list = self._config_dict.get('levels', [])
        current_speed = self.speed

        if speed is not None:
            if speed not in speeds:
                logger.debug("%s is invalid speed - valid speeds are %s",
                             speed, str(speeds))
                return False
            new_speed = speed
        else:
            if current_speed == speeds[-1]:
                new_speed = speeds[0]
            else:
                current_index = speeds.index(current_speed)
                new_speed = speeds[current_index + 1]

        body = Helpers.req_body(self.manager, 'devicestatus')
        body['uuid'] = self.uuid

        head, body = self.build_api_dict('setLevel')
        if not head and not body:
            return False

        body['payload']['data'] = {
            'id': 0,
            'level': new_speed,
            'type': 'wind',
            'mode': 'manual',
        }

        r, _ = Helpers.call_api(
            '/cloud/v2/deviceManaged/bypassV2',
            method='post',
            headers=head,
            json_object=body,
        )

        if r is not None and Helpers.code_check(r):
            self.speed = new_speed
            return True
        logger.debug('Error changing %s speed', self.device_name)
        return False

    def child_lock_on(self) -> bool:
        """Turn Bypass child lock on."""
        return self.set_child_lock(True)

    def child_lock_off(self) -> bool:
        """Turn Bypass child lock off.

        Returns:
            bool : True if child lock is turned off, False if not
        """
        return self.set_child_lock(False)

    def set_child_lock(self, mode: bool) -> bool:
        """Set Bypass child lock.

        Set child lock to on or off. Internal method used by `child_lock_on` and
        `child_lock_off`.

        Args:
            mode (bool): True to turn child lock on, False to turn off

        Returns:
            bool : True if child lock is set, False if not

        """
        if mode not in (True, False):
            logger.debug('Invalid mode passed to set_child_lock - %s', mode)
            return False

        head, body = self.build_api_dict('setChildLock')
        if not head and not body:
            return False

        body['payload']['data'] = {
            'child_lock': mode
        }

        r, _ = Helpers.call_api(
            '/cloud/v2/deviceManaged/bypassV2',
            method='post',
            headers=head,
            json_object=body,
        )

        if r is not None and Helpers.code_check(r):
            self.details['child_lock'] = mode
            return True
        if isinstance(r, dict):
            logger.debug('Error toggling child lock')
        else:
            logger.debug('Error in api return json for %s', self.device_name)
        return False

    def reset_filter(self) -> bool:
        """Reset filter to 100%.

        Returns:
            bool : True if filter is reset, False if not
        """
        if 'reset_filter' not in self._features:
            logger.debug("Filter reset not implemented for %s", self.device_type)
            return False

        head, body = self.build_api_dict('resetFilter')
        if not head and not body:
            return False

        body['payload']['data'] = {}

        r, _ = Helpers.call_api(
            '/cloud/v2/deviceManaged/bypassV2',
            method='post',
            headers=head,
            json_object=body,
        )

        if r is not None and Helpers.code_check(r):
            return True
        logger.debug('Error resetting filter')
        return False

    def mode_toggle(self, mode: str) -> bool:
        """Set purifier mode - sleep or manual.

        Set purifier mode based on devices available modes.

        Args:
            mode (str): Mode to set purifier. Based on device modes in attribute `modes`

        Returns:
            bool : True if mode is set, False if not

        """
        if mode.lower() not in self.modes:
            logger.debug('Invalid purifier mode used - %s',
                         mode)
            return False
        head, body = self.build_api_dict('setPurifierMode')
        if not head and not body:
            return False

        body['payload']['data'] = {
            'mode': mode.lower()
        }
        if mode == 'manual':
            body['payload'] = {
                'data': {
                    'id': 0,
                    'level': 1,
                    'type': 'wind'
                },
                'method': 'setLevel',
                'type': 'APP'
            }

        r, _ = Helpers.call_api(
            '/cloud/v2/deviceManaged/bypassV2',
            method='post',
            headers=head,
            json_object=body,
        )

        if Helpers.code_check(r):
            if mode.lower() == 'manual':
                self.speed = 1
                self.mode = 'manual'
            else:
                self.mode = mode
                self.speed = 0
            return True
        logger.debug('Error setting purifier mode')
        return False

    def manual_mode(self) -> bool:
        """Set mode to manual.

        Calls method [pyvesync.VeSyncAirBypass.mode_toggle][`self.mode_toggle('manual')`]
        to set mode to manual.

        Returns:
            bool : True if mode is set, False if not
        """
        if 'manual' not in self.modes:
            logger.debug('%s does not have manual mode', self.device_name)
            return False
        return self.mode_toggle('manual')

    def sleep_mode(self) -> bool:
        """Set sleep mode to on.

        Calls method [pyvesync.VeSyncAirBypass.mode_toggle][`self.mode_toggle('sleep')`]

        Returns:
            bool : True if mode is set, False if not
        """
        if 'sleep' not in self.modes:
            logger.debug('%s does not have sleep mode', self.device_name)
            return False
        return self.mode_toggle('sleep')

    def auto_mode(self) -> bool:
        """Set mode to auto.

        Calls method [pyvesync.VeSyncAirBypass.mode_toggle][`self.mode_toggle('sleep')`]

        Returns:
            bool : True if mode is set, False if not
        """
        if 'auto' not in self.modes:
            logger.debug('%s does not have auto mode', self.device_name)
            return False
        return self.mode_toggle('auto')

    def toggle_switch(self, toggle: bool) -> bool:
        """Toggle purifier on/off.

        Helper method for `turn_on()` and `turn_off()` methods.

        Args:
            toggle (bool): True to turn on, False to turn off

        Returns:
            bool : True if purifier is toggled, False if not
        """
        if not isinstance(toggle, bool):
            logger.debug('Invalid toggle value for purifier switch')
            return False

        head = Helpers.bypass_header()
        body = Helpers.bypass_body_v2(self.manager)
        body['cid'] = self.cid
        body['configModule'] = self.config_module
        body['payload'] = {
            'data': {
                'enabled': toggle,
                'id': 0
            },
            'method': 'setSwitch',
            'source': 'APP'
        }

        r, _ = Helpers.call_api(
            '/cloud/v2/deviceManaged/bypassV2',
            method='post',
            headers=head,
            json_object=body,
        )

        if r is not None and Helpers.code_check(r):
            if toggle:
                self.device_status = 'on'
            else:
                self.device_status = 'off'
            return True
        logger.debug("Error toggling purifier - %s",
                     self.device_name)
        return False

    def turn_on(self) -> bool:
        """Turn bypass Purifier on.

        Calls method [pyvesync.VeSyncAirBypass.toggle_switch][`self.toggle_switch(True)`]

        Returns:
            bool : True if purifier is turned on, False if not
        """
        return self.toggle_switch(True)

    def turn_off(self) -> bool:
        """Turn Bypass Purifier off.

        Calls method [pyvesync.VeSyncAirBypass.toggle_switch][`self.toggle_switch(False)`]

        Returns:
            bool : True if purifier is turned off, False if not
        """
        return self.toggle_switch(False)

    def set_display(self, mode: bool) -> bool:
        """Toggle display on/off.

        Called by `turn_on_display()` and `turn_off_display()` methods.

        Args:
            mode (bool): True to turn display on, False to turn off

        Returns:
            bool : True if display is toggled, False if not
        """
        if not isinstance(mode, bool):
            logger.debug("Mode must be True or False")
            return False

        head, body = self.build_api_dict('setDisplay')

        body['payload']['data'] = {
            'state': mode
        }

        r, _ = Helpers.call_api(
            '/cloud/v2/deviceManaged/bypassV2',
            method='post',
            headers=head,
            json_object=body,
        )

        if r is not None and Helpers.code_check(r):
            return True
        logger.debug("Error toggling purifier display - %s",
                     self.device_name)
        return False

    def turn_on_display(self) -> bool:
        """Turn Display on.

        Calls method [pyvesync.VeSyncAirBypass.set_display][`self.set_display(True)`]

        Returns:
            bool : True if display is turned on, False if not
        """
        return self.set_display(True)

    def turn_off_display(self) -> bool:
        """Turn Display off.

        Calls method [pyvesync.VeSyncAirBypass.set_display][`self.set_display(False)`]

        Returns:
            bool : True if display is turned off, False if not
        """
        return self.set_display(False)

    def set_night_light(self, mode: str) -> bool:
        """Set night light.

        Possible modes are on, off or dim.

        Args:
            mode (str): Mode to set night light

        Returns:
            bool : True if night light is set, False if not
        """
        if mode.lower() not in ['on', 'off', 'dim']:
            logger.debug('Invalid nightlight mode used (on, off or dim)- %s',
                         mode)
            return False
        head, body = self.build_api_dict('setNightLight')
        if not head and not body:
            return False
        body['payload']['data'] = {
            'night_light': mode.lower()
        }

        r, _ = Helpers.call_api(
            '/cloud/v2/deviceManaged/bypassV2',
            method='post',
            headers=head,
            json_object=body,
        )

        if r is not None and Helpers.code_check(r):
            self.details['night_light'] = mode.lower()
            return True
        logger.debug('Error setting nightlight mode')
        return False

    @property
    def air_quality(self) -> int:
        """Get air quality value (ug/m3)."""
        if self.air_quality_feature is not True:
            logger.debug("%s does not have air quality sensor",
                         self.device_type)
        try:
            return int(self.details['air_quality'])
        except KeyError:
            return 0

    @property
    def fan_level(self) -> int | None:
        """Get current fan level."""
        return self.speed

    @property
    def filter_life(self) -> int:
        """Get percentage of filter life remaining."""
        try:
            return int(self.details['filter_life'])
        except KeyError:
            return 0

    @property
    def display_state(self) -> bool:
        """Get display state.

        See [pyvesync.VeSyncAirBypass.display_status][`self.display_status`]
        """
        return bool(self.details['display'])

    @property
    def screen_status(self) -> bool:
        """Get display status.

        Returns:
            bool : True if display is on, False if off
        """
        return bool(self.details['display'])

    @property
    def child_lock(self) -> bool:
        """Get child lock state.

        Returns:
            bool : True if child lock is enabled, False if not.
        """
        return bool(self.details['child_lock'])

    @property
    def night_light(self) -> str:
        """Get night light state.

        Returns:
            str : Night light state (on, dim, off)
        """
        return str(self.details['night_light'])

    def display(self) -> None:
        """Print formatted device info to stdout.

        Builds on the `display()` method from the `VeSyncBaseDevice` class.

        See Also:
            [pyvesync.VeSyncBaseDevice.display][`VeSyncBaseDevice.display`]
        """
        super().display()
        disp = [
            ('Mode: ', self.mode, ''),
            ('Filter Life: ', self.details['filter_life'], 'percent'),
            ('Fan Level: ', self.speed, ''),
            ('Display: ', self.details['display'], ''),
            ('Child Lock: ', self.details['child_lock'], ''),
            ('Night Light: ', self.details['night_light'], ''),
            ('Display Config: ', self.config['display'], ''),
            ('Display_Forever Config: ',
             self.config['display_forever'], '')
        ]
        if self.air_quality_feature:
            disp.extend([
                ('Air Quality Level: ',
                    self.details.get('air_quality', ''), ''),
                ('Air Quality Value: ',
                    self.details.get('air_quality_value', ''), 'ug/m3')
                ])
        for line in disp:
            print(f'{line[0]:.<30} {line[1]} {line[2]}')

    def displayJSON(self) -> str:  # noqa: N802
        """Return air purifier status and properties in JSON output.

        Returns:
            str : JSON formatted string of air purifier details
        """
        sup = super().displayJSON()
        sup_val = json.loads(sup)
        sup_val.update(
            {
                'Mode': self.mode,
                'Filter Life': str(self.details['filter_life']),
                'Fan Level': str(self.speed),
                'Display': self.details['display'],
                'Child Lock': self.details['child_lock'],
                'Night Light': str(self.details['night_light']),
                'Display Config': self.config['display'],
                'Display_Forever Config': self.config['display_forever'],
            }
        )
        if self.air_quality_feature is True:
            sup_val.update(
                {'Air Quality Level': str(self.details.get('air_quality', ''))}
            )
            sup_val.update(
                {'Air Quality Value': str(self.details.get('air_quality_value', ''))}
            )
        return json.dumps(sup_val, indent=4)


class VeSyncAirBaseV2(VeSyncAirBypass):
    """Levoit V2 Air Purifier Class.

    Inherits from VeSyncAirBypass and VeSyncBaseDevice class.

    Args:
        details (dict): Dictionary of device details
        manager (VeSync): Instantiated VeSync object

    Attributes:
        set_speed_level (int): Set speed level for device
        auto_prefences (list): List of auto preferences for device
        modes (list): List of available operation modes for device
        air_quality_feature (bool): True if device has air quality sensor
        details (dict): Dictionary of device details
        timer (Timer): Timer object for device, None if no timer exists. See
            [pyveysnc.helpers.Timer][`Timer`] class
        config (dict): Dictionary of device configuration

    """

    def __init__(self, details: dict[str, list], manager: 'VeSync') -> None:
        """Initialize the VeSync Base API V2 Air Purifier Class."""
        super().__init__(details, manager)
        self.set_speed_level: int | None = None
        self.auto_prefences: list[str] = ['default', 'efficient', 'quiet']

    def build_api_dict(self, method: str) -> tuple[dict, dict]:
        """Return default body for Bypass V2 API."""
        header = Helpers.bypass_header()
        body = Helpers.bypass_body_v2(self.manager)
        body['cid'] = self.cid
        body['deviceId'] = self.cid
        body['configModule'] = self.config_module
        body['configModel'] = self.config_module
        body['payload'] = {
            'method': method,
            'source': 'APP',
            'data': {}
        }
        return header, body

    @property
    def light_detection(self) -> bool:
        """Return true if light detection feature is enabled."""
        return self.details['light_detection_switch']

    @light_detection.setter
    def light_detection(self, toggle: bool) -> None:
        """Set light detection feature."""
        self.details['light_detection_switch'] = toggle

    @property
    def light_detection_state(self) -> bool:
        """Return true if light is detected."""
        return self.details['environment_light_state']

    def get_details(self) -> None:
        """Build API V2 Purifier details dictionary."""
        head, body = self.build_api_dict('getPurifierStatus')

        r, _ = Helpers.call_api(
            '/cloud/v2/deviceManaged/bypassV2',
            method='post',
            headers=head,
            json_object=body,
        )
        if Helpers.nested_code_check(r) is False or not isinstance(r, dict):
            logger.debug('Error getting purifier details')
            self.connection_status = 'offline'
            return

        inner_result = r.get('result', {}).get('result')

        if inner_result is not None:
            self.build_purifier_dict(inner_result)
        else:
            self.connection_status = 'offline'
            logger.debug('error in inner result dict from purifier')
        if inner_result.get('configuration', {}):
            self.build_config_dict(inner_result.get('configuration', {}))

    def build_purifier_dict(self, dev_dict: dict) -> None:
        """Build Bypass purifier status dictionary."""
        self.connection_status = 'online'
        power_switch = bool(dev_dict.get('powerSwitch', 0))
        self.enabled = power_switch
        self.device_status = 'on' if power_switch is True else 'off'
        self.mode = dev_dict.get('workMode', 'manual')

        self.speed = dev_dict.get('fanSpeedLevel', 0)

        self.set_speed_level = dev_dict.get('manualSpeedLevel', 1)

        self.details['filter_life'] = dev_dict.get('filterLifePercent', 0)
        self.details['child_lock'] = bool(dev_dict.get('childLockSwitch', 0))
        self.details['display'] = bool(dev_dict.get('screenState', 0))
        self.details['light_detection_switch'] = bool(
            dev_dict.get('lightDetectionSwitch', 0))
        self.details['environment_light_state'] = bool(
            dev_dict.get('environmentLightState', 0))
        self.details['screen_switch'] = bool(dev_dict.get('screenSwitch', 0))

        if self.air_quality_feature is True:
            self.details['air_quality_value'] = dev_dict.get(
                'PM25', 0)
            self.details['air_quality'] = dev_dict.get('AQLevel', 0)
        if 'PM1' in dev_dict:
            self.details['pm1'] = dev_dict['PM1']
        if 'PM10' in dev_dict:
            self.details['pm10'] = dev_dict['PM10']
        if 'AQPercent' in dev_dict:
            self.details['aq_percent'] = dev_dict['AQPercent']
        if 'fanRotateAngle' in dev_dict:
            self.details['fan_rotate_angle'] = dev_dict['fanRotateAngle']
        if 'filterOpenState' in dev_dict:
            self.details['filter_open_state'] = bool(dev_dict['filterOpenState'])
        if dev_dict.get('timerRemain', 0) > 0:
            self.timer = Timer(dev_dict['timerRemain'], 'off')
        if isinstance(dev_dict.get('autoPreference'), dict):
            self.details['auto_preference_type'] = dev_dict.get(
                'autoPreference', {}).get('autoPreferenceType', 'default')
        else:
            self.details['auto_preference_type'] = None

    def turbo_mode(self) -> bool:
        """Turn on Turbo mode for compatible devices."""
        if 'turbo' in self.modes:
            return self.mode_toggle('turbo')
        logger.debug("Turbo mode not available for %s", self.device_name)
        return False

    def pet_mode(self) -> bool:
        """Set Pet Mode for compatible devices."""
        if 'pet' in self.modes:
            return self.mode_toggle('pet')
        logger.debug("Pet mode not available for %s", self.device_name)
        return False

    def set_night_light(self, mode: str) -> bool:
        """TODO: Set night light."""
        logger.debug("Night light feature not configured")
        return False

    def set_light_detection(self, toggle: bool) -> bool:
        """Enable/Disable Light Detection Feature."""
        toggle_id = int(toggle)
        if self.details['light_detection_switch'] == toggle_id:
            logger.debug("Light Detection is already set to %s", toggle_id)
            return True

        head, body = self.build_api_dict('setLightDetection')
        body['payload']['data']['lightDetectionSwitch'] = toggle_id
        r, _ = Helpers.call_api(
            '/cloud/v2/deviceManaged/bypassV2',
            method='post',
            headers=head,
            json_object=body,
        )

        if r is not None and Helpers.nested_code_check(r):
            self.details['light_detection'] = toggle
            return True
        logger.debug("Error toggling purifier - %s",
                     self.device_name)
        return False

    def set_light_detection_on(self) -> bool:
        """Turn on light detection feature."""
        return self.set_light_detection(True)

    def set_light_detection_off(self) -> bool:
        """Turn off light detection feature."""
        return self.set_light_detection(False)

    def toggle_switch(self, toggle: bool) -> bool:
        """Toggle purifier on/off."""
        if not isinstance(toggle, bool):
            logger.debug('Invalid toggle value for purifier switch')
            return False

        head, body = self.build_api_dict('setSwitch')
        power = int(toggle)
        body['payload']['data'] = {
                'powerSwitch': power,
                'switchIdx': 0
            }

        r, _ = Helpers.call_api(
            '/cloud/v2/deviceManaged/bypassV2',
            method='post',
            headers=head,
            json_object=body,
        )

        if r is not None and Helpers.nested_code_check(r):
            if toggle is True:
                self.device_status = 'on'
            else:
                self.device_status = 'off'
            return True
        logger.debug("Error toggling purifier - %s",
                     self.device_name)
        return False

    def set_child_lock(self, mode: bool) -> bool:
        """Levoit 100S/200S set Child Lock.

        Parameters:
            mode (bool): True to turn child lock on, False to turn off

        Returns:
            bool : True if successful, False if not
        """
        toggle_id = int(mode)
        head, body = self.build_api_dict('setChildLock')
        body['payload']['data'] = {
            'childLockSwitch': toggle_id
        }

        r, _ = Helpers.call_api(
            '/cloud/v2/deviceManaged/bypassV2',
            method='post',
            headers=head,
            json_object=body,
        )

        if r is not None and Helpers.nested_code_check(r):
            self.details['child_lock'] = mode
            return True

        logger.debug("Error toggling purifier child lock - %s", self.device_name)
        return False

    def set_display(self, mode: bool) -> bool:
        """Levoit Vital 100S/200S Set Display on/off with True/False."""
        mode_id = int(mode)
        head, body = self.build_api_dict('setDisplay')
        body['payload']['data'] = {
            'screenSwitch': mode_id
        }

        r, _ = Helpers.call_api(
            '/cloud/v2/deviceManaged/bypassV2',
            method='post',
            headers=head,
            json_object=body,
        )

        if r is not None and Helpers.nested_code_check(r):
            self.details['screen_switch'] = mode
            return True

        logger.debug("Error toggling purifier display - %s", self.device_name)
        return False

    def set_timer(self, timer_duration: int, action: str = 'off',
                  method: str = 'powerSwitch') -> bool:
        """Set timer for Levoit 100S.

        Parameters:
            timer_duration (int):
                Timer duration in seconds.
            action (str | None):
                Action to perform, on or off, by default 'off'
            method (str | None):
                Method to use, by default 'powerSwitch' - TODO: Implement other methods

        Returns:
            bool : True if successful, False if not
        """
        if action not in ['on', 'off']:
            logger.debug('Invalid action for timer')
            return False
        if method not in ['powerSwitch']:
            logger.debug('Invalid method for timer')
            return False
        action_id = 1 if action == 'on' else 0

        head, body = self.build_api_dict('addTimerV2')
        body['payload']['subDeviceNo'] = 0
        body['payload']['data'] = {
            "startAct": [{
                "type": method,
                "num": 0,
                "act": action_id,
            }],
            "total": timer_duration,
            "subDeviceNo": 0
        }

        r, _ = Helpers.call_api(
            '/cloud/v2/deviceManaged/bypassV2',
            method='post',
            headers=head,
            json_object=body,
        )

        if r is not None and Helpers.nested_code_check(r):
            self.timer = Timer(timer_duration, action)
            return True

        logger.debug("Error setting timer for - %s", self.device_name)
        return False

    def clear_timer(self) -> bool:
        """Clear running timer."""
        head, body = self.build_api_dict('delTimerV2')
        body['payload']['subDeviceNo'] = 0
        body['payload']['data'] = {'id': 1, "subDeviceNo": 0}

        r, _ = Helpers.call_api(
            '/cloud/v2/deviceManaged/bypassV2',
            method='post',
            headers=head,
            json_object=body,
        )

        if r is not None and Helpers.nested_code_check(r):
            self.timer = None
            return True

        logger.debug("Error setting timer for - %s", self.device_name)
        return False

    def set_auto_preference(self, preference: str = 'default',
                            room_size: int = 600) -> bool:
        """Set Levoit Vital 100S/200S auto mode.

        Parameters:
            preference (str | None):
                Preference for auto mode, default 'default' (default, efficient, quiet)
            room_size (int | None):
                Room size in square feet, by default 600
        """
        if preference not in self.auto_prefences:
            logger.debug("%s is invalid preference -"
                         " valid preferences are default, efficient, quiet",
                         preference)
            return False
        head, body = self.build_api_dict('setAutoPreference')
        body['payload']['data'] = {
            'autoPreference': preference,
            'roomSize': room_size,
        }

        r, _ = Helpers.call_api(
            '/cloud/v2/deviceManaged/bypassV2',
            method='post',
            headers=head,
            json_object=body,
        )

        if r is not None and Helpers.code_check(r):
            self.details['auto_preference'] = preference
            return True

        logger.debug("Error setting auto preference for - %s", self.device_name)
        return False

    def change_fan_speed(self, speed: None | int = None) -> bool:
        """Change fan speed based on levels in configuration dict.

        The levels are defined in the configuration dict for the device. If no level is
        passed, the next valid level will be used. If the current level is the last level.

        Parameters:
            speed (int | None): Speed to set based on levels in configuration dict
        """
        speeds: list = self._config_dict.get('levels', [])
        current_speed = self.set_speed_level or 0

        if speed is not None:
            if speed not in speeds:
                logger.debug("%s is invalid speed - valid speeds are %s",
                             speed, str(speeds))
                return False
            new_speed = speed
        else:
            if current_speed in [speeds[-1], 0]:
                new_speed = speeds[0]
            else:
                current_index = speeds.index(current_speed)
                new_speed = speeds[current_index + 1]

        head, body = self.build_api_dict('setLevel')
        if not head or not body:
            return False
        body['payload']['data'] = {
            'levelIdx': 0,
            'manualSpeedLevel': new_speed,
            'levelType': 'wind'
        }

        r, _ = Helpers.call_api(
            '/cloud/v2/deviceManaged/bypassV2',
            method='post',
            headers=head,
            json_object=body,
        )

        if r is not None and Helpers.code_check(r):
            self.set_speed_level = new_speed
            self.mode = 'manual'
            return True
        logger.debug('Error changing %s speed', self.device_name)
        return False

    def mode_toggle(self, mode: str) -> bool:
        """Set Levoit 100S purifier mode.

        Parameters:
            mode (str): Mode to set purifier to, options are: auto, manual, sleep

        Returns:
            bool : True if successful, False if not
        """
        if mode.lower() not in self.modes:
            logger.debug('Invalid purifier mode used - %s',
                         mode)
            return False

        # Call change_fan_speed if mode is set to manual
        if mode == 'manual':
            if self.speed is None or self.speed == 0:
                return self.change_fan_speed(1)
            return self.change_fan_speed(self.speed)

        if mode == 'off':
            return self.turn_off()

        head, body = self.build_api_dict('setPurifierMode')
        if not head and not body:
            return False

        body['deviceId'] = self.cid
        body['payload']['data'] = {
            'workMode': mode
        }

        r, _ = Helpers.call_api(
            '/cloud/v2/deviceManaged/bypassV2',
            method='post',
            headers=head,
            json_object=body,
        )

        if Helpers.code_check(r):
            self.mode = mode
            return True
        logger.debug('Error setting purifier mode')
        return False

    def displayJSON(self) -> str:
        """Return air purifier status and properties in JSON output."""
        sup = super().displayJSON()
        sup_val = json.loads(sup)
        sup_val.update(
            {
                'Mode': self.mode,
                'Filter Life': str(self.details['filter_life']),
                'Fan Level': str(self.speed),
                'Display On': self.details['display'],
                'Child Lock': self.details['child_lock'],
                'Night Light': str(self.details['night_light']),
                'Display Set On': self.details['screen_switch'],
                'Light Detection Enabled': self.details['light_detection_switch'],
                'Environment Light State': self.details['environment_light_state']
            }
        )
        if self.air_quality_feature is True:
            sup_val.update(
                {'Air Quality Level': str(self.details.get('air_quality', ''))}
            )
            sup_val.update(
                {'Air Quality Value': str(self.details.get('air_quality_value', ''))}
            )
        everest_keys = {
            'pm1': 'PM1',
            'pm10': 'PM10',
            'fan_rotate_angle': 'Fan Rotate Angle',
            'filter_open_state': 'Filter Open State'
        }
        for key, value in everest_keys.items():
            if key in self.details:
                sup_val.update({value: str(self.details[key])})
        return json.dumps(sup_val, indent=4)


class VeSyncAir131(VeSyncBaseDevice):
    """Levoit Air Purifier Class."""

    def __init__(self, details: dict, manager: 'VeSync') -> None:
        """Initilize air purifier class."""
        super().__init__(details, manager)
        self.enabled = True
        self._config_dict = model_features(self.device_type)
        self._features = self._config_dict.get('features', [])
        if not isinstance(self._config_dict.get('modes'), list):
            logger.error(
                'Please set modes for %s in the configuration',
                self.device_type)
            raise KeyError(f'Modes not set in configuration for {self.device_name}')
        self.modes = self._config_dict['modes']
        if 'air_quality' in self._features:
            self.air_quality_feature = True
        else:
            self.air_quality_feature = False
        self.details: dict = {}

    def get_details(self) -> None:
        """Build Air Purifier details dictionary."""
        body = Helpers.req_body(self.manager, 'devicedetail')
        body['uuid'] = self.uuid
        head = Helpers.req_headers(self.manager)

        r, _ = Helpers.call_api(
            '/131airPurifier/v1/device/deviceDetail',
            method='post',
            headers=head,
            json_object=body,
        )

        if r is not None and Helpers.code_check(r):
            self.device_status = r.get('deviceStatus', 'unknown')
            self.connection_status = r.get('connectionStatus', 'unknown')
            self.details['active_time'] = r.get('activeTime', 0)
            self.details['filter_life'] = r.get('filterLife', {})
            self.details['screen_status'] = r.get('screenStatus', 'unknown')
            self.mode = r.get('mode', self.mode)
            self.details['level'] = r.get('level', 0)
            self.details['air_quality'] = r.get('airQuality', 'unknown')
        else:
            logger.debug('Error getting %s details', self.device_name)

    def get_config(self) -> None:
        """Get configuration info for air purifier."""
        body = Helpers.req_body(self.manager, 'devicedetail')
        body['method'] = 'configurations'
        body['uuid'] = self.uuid

        r, _ = Helpers.call_api(
            '/131airpurifier/v1/device/configurations',
            'post',
            headers=Helpers.req_headers(self.manager),
            json_object=body,
        )

        if r is not None and Helpers.code_check(r):
            self.config = Helpers.build_config_dict(r)
        else:
            logger.debug('Unable to get config info for %s',
                         self.device_name)

    @property
    def active_time(self) -> int:
        """Return total time active in minutes."""
        return self.details.get('active_time', 0)

    @property
    def fan_level(self) -> int:
        """Get current fan level (1-3)."""
        return self.details.get('level', 0)

    @property
    def filter_life(self) -> int:
        """Get percentage of filter life remaining."""
        try:
            return self.details['filter_life'].get('percent', 0)
        except KeyError:
            return 0

    @property
    def air_quality(self) -> str:
        """Get Air Quality."""
        return self.details.get('air_quality', 'unknown')

    @property
    def screen_status(self) -> str:
        """Return Screen status (on/off)."""
        return self.details.get('screen_status', 'unknown')

    def turn_on_display(self) -> bool:
        """Turn display on."""
        return self.toggle_display('on')

    def turn_off_display(self) -> bool:
        """Turn display off."""
        return self.toggle_display('off')

    def toggle_display(self, status: str) -> bool:
        """Toggle Display of VeSync LV-PUR131."""
        if status.lower() not in ['on', 'off']:
            logger.debug('Invalid display status - %s', status)
            return False
        head = Helpers.req_headers(self.manager)
        body = Helpers.req_body(self.manager, 'devicestatus')
        body['status'] = status.lower()
        r, _ = Helpers.call_api(
            '/131airPurifier/v1/device/updateScreen', 'put',
            json_object=body, headers=head
        )
        if r is not None and Helpers.code_check(r):
            self.details['screen_status'] = status.lower()
            return True
        logger.debug('Error toggling display for %s', self.device_name)
        return False

    def turn_on(self) -> bool:
        """Turn Air Purifier on."""
        if self.device_status != 'on':
            body = Helpers.req_body(self.manager, 'devicestatus')
            body['uuid'] = self.uuid
            body['status'] = 'on'
            head = Helpers.req_headers(self.manager)

            r, _ = Helpers.call_api(
                '/131airPurifier/v1/device/deviceStatus', 'put',
                json_object=body, headers=head
            )

            if r is not None and Helpers.code_check(r):
                self.device_status = 'on'
                return True
            logger.debug('Error turning %s on', self.device_name)
            return False
        return False

    def turn_off(self) -> bool:
        """Turn Air Purifier Off."""
        if self.device_status == 'on':
            body = Helpers.req_body(self.manager, 'devicestatus')
            body['uuid'] = self.uuid
            body['status'] = 'off'
            head = Helpers.req_headers(self.manager)

            r, _ = Helpers.call_api(
                '/131airPurifier/v1/device/deviceStatus', 'put',
                json_object=body, headers=head
            )

            if r is not None and Helpers.code_check(r):
                self.device_status = 'off'
                return True
            logger.debug('Error turning %s off', self.device_name)
            return False
        return True

    def auto_mode(self) -> bool:
        """Set mode to auto."""
        return self.mode_toggle('auto')

    def manual_mode(self) -> bool:
        """Set mode to manual."""
        return self.mode_toggle('manual')

    def sleep_mode(self) -> bool:
        """Set sleep mode to on."""
        return self.mode_toggle('sleep')

    def change_fan_speed(self, speed: int | None = None) -> bool:
        """Adjust Fan Speed for air purifier.

        Specifying 1,2,3 as argument or call without argument to cycle
        through speeds increasing by one.
        """
        if self.mode != 'manual':
            logger.debug('%s not in manual mode, cannot change speed',
                         self.device_name)
            return False

        try:
            level = self.details['level']
        except KeyError:
            logger.debug(
                'Cannot change fan speed, no level set for %s',
                self.device_name
            )
            return False

        body = Helpers.req_body(self.manager, 'devicestatus')
        body['uuid'] = self.uuid
        head = Helpers.req_headers(self.manager)
        if speed is not None:
            if speed == level:
                return True
            if speed in [1, 2, 3]:
                body['level'] = speed
            else:
                logger.debug('Invalid fan speed for %s',
                             self.device_name)
                return False
        else:
            if (level + 1) > 3:
                body['level'] = 1
            else:
                body['level'] = int(level + 1)

        r, _ = Helpers.call_api(
            '/131airPurifier/v1/device/updateSpeed', 'put',
            json_object=body, headers=head
        )

        if r is not None and Helpers.code_check(r):
            self.details['level'] = body['level']
            return True
        logger.debug('Error changing %s speed', self.device_name)
        return False

    def mode_toggle(self, mode: str) -> bool:
        """Set mode to manual, auto or sleep."""
        head = Helpers.req_headers(self.manager)
        body = Helpers.req_body(self.manager, 'devicestatus')
        body['uuid'] = self.uuid
        if mode != self.mode and mode in ['sleep', 'auto', 'manual']:
            body['mode'] = mode
            if mode == 'manual':
                body['level'] = 1

            r, _ = Helpers.call_api(
                '/131airPurifier/v1/device/updateMode', 'put',
                json_object=body, headers=head
            )

            if r is not None and Helpers.code_check(r):
                self.mode = mode
                return True

        logger.debug('Error setting %s mode - %s', self.device_name, mode)
        return False

    def update(self) -> None:
        """Run function to get device details."""
        self.get_details()

    def display(self) -> None:
        """Return formatted device info to stdout."""
        super().display()
        disp = [
            ('Active Time : ', self.active_time, ' minutes'),
            ('Fan Level: ', self.fan_level, ''),
            ('Air Quality: ', self.air_quality, ''),
            ('Mode: ', self.mode, ''),
            ('Screen Status: ', self.screen_status, ''),
            ('Filter Life: ', json.dumps(self.filter_life), ' percent')
            ]
        for line in disp:
            print(f'{line[0]:.<30} {line[1]} {line[2]}')

    def displayJSON(self) -> str:
        """Return air purifier status and properties in JSON output."""
        sup = super().displayJSON()
        sup_val = json.loads(sup)
        sup_val.update(
            {
                'Active Time': str(self.active_time),
                'Fan Level': self.fan_level,
                'Air Quality': self.air_quality,
                'Mode': self.mode,
                'Screen Status': self.screen_status,
                'Filter Life': str(self.filter_life)
            }
        )
        return json.dumps(sup_val, indent=4)


class VeSyncTowerFan(VeSyncAirBaseV2):
    """Levoit Tower Fan Device Class."""

    def __init__(self, details: dict[str, list], manager: 'VeSync') -> None:
        """Initialize the VeSync Base API V2 Fan Class."""
        super().__init__(details, manager)

    def get_details(self) -> None:
        """Build API V2 Fan details dictionary."""
        head, body = self.build_api_dict('getTowerFanStatus')
        r, _ = Helpers.call_api(
            '/cloud/v2/deviceManaged/bypassV2',
            method='post',
            headers=head,
            json_object=body,
        )
        if Helpers.nested_code_check(r) is False or not isinstance(r, dict):
            logger.debug('Error getting purifier details')
            self.connection_status = 'offline'
            return

        inner_result = r.get('result', {}).get('result')

        if inner_result is not None:
            self.build_purifier_dict(inner_result)
        else:
            self.connection_status = 'offline'
            logger.debug('error in inner result dict from purifier')
        if inner_result.get('configuration', {}):
            self.build_config_dict(inner_result.get('configuration', {}))

    def mode_toggle(self, mode: str) -> bool:
        """Set Levoit Tower Fan purifier mode.

        Parameters:
            mode : str
                Mode to set purifier to, set by `config_dict`

        Returns:
            bool : True if successful, False if not
        """
        if mode.lower() not in [x.lower() for x in self.modes]:
            logger.debug('Invalid purifier mode used - %s',
                         mode)
            return False

        if mode == 'off':
            return self.turn_off()

        head, body = self.build_api_dict('setTowerFanMode')
        if not head and not body:
            return False

        body['deviceId'] = self.cid
        body['payload']['data'] = {
            'workMode': mode
        }

        r, _ = Helpers.call_api(
            '/cloud/v2/deviceManaged/bypassV2',
            method='post',
            headers=head,
            json_object=body,
        )

        if Helpers.code_check(r):
            self.mode = mode
            return True
        logger.debug('Error setting purifier mode')
        return False

    def normal_mode(self) -> bool:
        """Set mode to normal."""
        return self.mode_toggle('normal')

    def manual_mode(self) -> bool:
        """Adapter to set mode to normal."""
        return self.normal_mode()

    def advanced_sleep_mode(self) -> bool:
        """Set advanced sleep mode."""
        return self.mode_toggle('advancedSleep')

    def sleep_mode(self) -> bool:
        """Adapter to set advanced sleep mode."""
        return self.advanced_sleep_mode()


class VeSyncHumid200300S(VeSyncBaseDevice):
    """200S/300S Humidifier Class."""

    def __init__(self, details: dict, manager: 'VeSync') -> None:
        """Initialize 200S/300S Humidifier class."""
        super().__init__(details, manager)
        self.enabled: str | bool = True
        self._config_dict = model_features(self.device_type)
        self.mist_levels = self._config_dict.get('mist_levels')
        self.mist_modes = self._config_dict.get('mist_modes')
        self._features = self._config_dict.get('features')
        if isinstance(self._features, list) and 'warm_mist' in self._features:
            self.warm_mist_levels = self._config_dict.get(
                'warm_mist_levels', [])
            self.warm_mist_feature = True
        else:
            self.warm_mist_feature = False
            self.warm_mist_levels = []
        if 'nightlight' in self._config_dict.get('features', []):
            self.night_light = True
        else:
            self.night_light = False
        self.details = {
            'humidity': 0,
            'mist_virtual_level': 0,
            'mist_level': 0,
            'mode': 'manual',
            'water_lacks': False,
            'humidity_high': False,
            'water_tank_lifted': False,
            'display': False,
            'automatic_stop_reach_target': False,
        }
        if self.night_light is True:
            self.details['night_light_brightness'] = 0
        self.config = {
            'auto_target_humidity': 0,
            'display': False,
            'automatic_stop': True
        }
        self._api_modes = ['getHumidifierStatus', 'setAutomaticStop',
                           'setSwitch', 'setNightLightBrightness',
                           'setVirtualLevel', 'setTargetHumidity',
                           'setHumidityMode', 'setDisplay', 'setLevel']

    def build_api_dict(self, method: str) -> tuple[dict, dict]:
        """Build humidifier api call header and body.

        Available methods are: 'getHumidifierStatus', 'setAutomaticStop',
        'setSwitch', 'setNightLightBrightness', 'setVirtualLevel',
        'setTargetHumidity', 'setHumidityMode'
        """
        if method not in self._api_modes:
            logger.debug('Invalid mode - %s', method)
            raise ValueError
        head = Helpers.bypass_header()
        body = Helpers.bypass_body_v2(self.manager)
        body['cid'] = self.cid
        body['configModule'] = self.config_module
        body['payload'] = {
            'method': method,
            'source': 'APP'
        }
        return head, body

    def build_humid_dict(self, dev_dict: dict[str, str]) -> None:
        """Build humidifier status dictionary."""
        self.enabled = dev_dict.get('enabled', False)
        self.device_status = 'on' if self.enabled else 'off'
        self.mode = dev_dict.get('mode')
        self.details['humidity'] = dev_dict.get('humidity', 0)
        self.details['mist_virtual_level'] = dev_dict.get(
            'mist_virtual_level', 0)
        self.details['mist_level'] = dev_dict.get('mist_level', 0)
        self.details['mode'] = dev_dict.get('mode', 'manual')
        self.details['water_lacks'] = dev_dict.get('water_lacks', False)
        self.details['humidity_high'] = dev_dict.get('humidity_high', False)
        self.details['water_tank_lifted'] = dev_dict.get(
            'water_tank_lifted', False)
        self.details['automatic_stop_reach_target'] = dev_dict.get(
            'automatic_stop_reach_target', True
        )
        if self.night_light:
            self.details['night_light_brightness'] = dev_dict.get(
                'night_light_brightness', 0)
        if self.warm_mist_feature:
            self.details['warm_mist_level'] = dev_dict.get(
                'warm_level', 0)
            self.details['warm_mist_enabled'] = dev_dict.get(
                'warm_enabled', False)
        try:
            self.details['display'] = dev_dict['display']
        except KeyError:
            self.details['display'] = dev_dict.get(
                'indicator_light_switch', False)

    def build_config_dict(self, conf_dict: dict) -> None:
        """Build configuration dict for 300s humidifier."""
        self.config['auto_target_humidity'] = conf_dict.get(
            'auto_target_humidity', 0)
        self.config['display'] = conf_dict.get('display', False)
        self.config['automatic_stop'] = conf_dict.get('automatic_stop', True)

    def get_details(self) -> None:
        """Build 200S/300S Humidifier details dictionary."""
        head = Helpers.bypass_header()
        body = Helpers.bypass_body_v2(self.manager)
        body['cid'] = self.cid
        body['configModule'] = self.config_module
        body['payload'] = {
            'method': 'getHumidifierStatus',
            'source': 'APP',
            'data': {}
        }

        r, _ = Helpers.call_api(
            '/cloud/v2/deviceManaged/bypassV2',
            method='post',
            headers=head,
            json_object=body,
        )
        if r is None or not isinstance(r, dict):
            logger.debug("Error getting status of %s ", self.device_name)
            return
        outer_result = r.get('result', {})
        inner_result = None

        if outer_result is not None:
            inner_result = r.get('result', {}).get('result')
        if inner_result is not None and Helpers.code_check(r):
            if outer_result.get('code') == 0:
                self.build_humid_dict(inner_result)
            else:
                logger.debug('error in inner result dict from humidifier')
            if inner_result.get('configuration', {}):
                self.build_config_dict(inner_result.get('configuration', {}))
            else:
                logger.debug('No configuration found in humidifier status')
        else:
            logger.debug('Error in humidifier response')

    def update(self) -> None:
        """Update 200S/300S Humidifier details."""
        self.get_details()

    def toggle_switch(self, toggle: bool) -> bool:
        """Toggle humidifier on/off."""
        if not isinstance(toggle, bool):
            logger.debug('Invalid toggle value for humidifier switch')
            return False

        head = Helpers.bypass_header()
        body = Helpers.bypass_body_v2(self.manager)
        body['cid'] = self.cid
        body['configModule'] = self.config_module
        body['payload'] = {
            'data': {
                'enabled': toggle,
                'id': 0
            },
            'method': 'setSwitch',
            'source': 'APP'
        }

        r, _ = Helpers.call_api(
            '/cloud/v2/deviceManaged/bypassV2',
            method='post',
            headers=head,
            json_object=body,
        )

        if r is not None and Helpers.code_check(r):
            if toggle:
                self.device_status = 'on'
            else:
                self.device_status = 'off'

            return True
        logger.debug("Error toggling 300S humidifier - %s", self.device_name)
        return False

    def turn_on(self) -> bool:
        """Turn 200S/300S Humidifier on."""
        return self.toggle_switch(True)

    def turn_off(self) -> bool:
        """Turn 200S/300S Humidifier off."""
        return self.toggle_switch(False)

    def automatic_stop_on(self) -> bool:
        """Turn 200S/300S Humidifier automatic stop on."""
        return self.set_automatic_stop(True)

    def automatic_stop_off(self) -> bool:
        """Turn 200S/300S Humidifier automatic stop on."""
        return self.set_automatic_stop(False)

    def set_automatic_stop(self, mode: bool) -> bool:
        """Set 200S/300S Humidifier to automatic stop."""
        if mode not in (True, False):
            logger.debug(
                'Invalid mode passed to set_automatic_stop - %s', mode)
            return False

        head, body = self.build_api_dict('setAutomaticStop')
        if not head and not body:
            return False

        body['payload']['data'] = {
            'enabled': mode
        }

        r, _ = Helpers.call_api(
            '/cloud/v2/deviceManaged/bypassV2',
            method='post',
            headers=head,
            json_object=body,
        )

        if r is not None and Helpers.code_check(r):
            return True
        if isinstance(r, dict):
            logger.debug('Error toggling automatic stop')
        else:
            logger.debug('Error in api return json for %s', self.device_name)
        return False

    def set_display(self, mode: bool) -> bool:
        """Toggle display on/off."""
        if not isinstance(mode, bool):
            logger.debug("Mode must be True or False")
            return False

        head, body = self.build_api_dict('setDisplay')

        body['payload']['data'] = {
            'state': mode
        }

        r, _ = Helpers.call_api(
            '/cloud/v2/deviceManaged/bypassV2',
            method='post',
            headers=head,
            json_object=body,
        )

        if r is not None and Helpers.code_check(r):
            return True
        logger.debug("Error toggling 300S display - %s", self.device_name)
        return False

    def turn_on_display(self) -> bool:
        """Turn 200S/300S Humidifier on."""
        return self.set_display(True)

    def turn_off_display(self) -> bool:
        """Turn 200S/300S Humidifier off."""
        return self.set_display(False)

    def set_humidity(self, humidity: int) -> bool:
        """Set target 200S/300S Humidifier humidity."""
        if humidity < 30 or humidity > 80:
            logger.debug("Humidity value must be set between 30 and 80")
            return False
        head, body = self.build_api_dict('setTargetHumidity')

        if not head and not body:
            return False

        body['payload']['data'] = {
            'target_humidity': humidity
        }

        r, _ = Helpers.call_api(
            '/cloud/v2/deviceManaged/bypassV2',
            method='post',
            headers=head,
            json_object=body,
        )

        if r is not None and Helpers.code_check(r):
            return True
        logger.debug('Error setting humidity')
        return False

    def set_night_light_brightness(self, brightness: int) -> bool:
        """Set target 200S/300S Humidifier night light brightness."""
        if not self.night_light:
            logger.debug('%s is a %s does not have a nightlight',
                         self.device_name, self.device_type)
            return False
        if brightness < 0 or brightness > 100:
            logger.debug("Brightness value must be set between 0 and 100")
            return False
        head, body = self.build_api_dict('setNightLightBrightness')

        if not head and not body:
            return False

        body['payload']['data'] = {
            'night_light_brightness': brightness
        }

        r, _ = Helpers.call_api(
            '/cloud/v2/deviceManaged/bypassV2',
            method='post',
            headers=head,
            json_object=body,
        )

        if r is not None and Helpers.code_check(r):
            return True
        logger.debug('Error setting humidity')
        return False

    def set_humidity_mode(self, mode: str) -> bool:
        """Set humidifier mode - sleep or auto."""
        if isinstance(self.mist_modes, list) and mode.lower() not in self.mist_modes:
            logger.debug('Invalid humidity mode used - %s',
                         mode)
            logger.debug('Proper modes for this device are - %s',
                         str(self.mist_modes))
            return False
        head, body = self.build_api_dict('setHumidityMode')
        if not head and not body:
            return False
        body['payload']['data'] = {
            'mode': mode.lower()
        }

        r, _ = Helpers.call_api(
            '/cloud/v2/deviceManaged/bypassV2',
            method='post',
            headers=head,
            json_object=body,
        )

        if r is not None and Helpers.code_check(r):
            return True
        logger.debug('Error setting humidity mode')
        return False

    def set_warm_level(self, warm_level: int) -> bool:
        """Set target 600S Humidifier mist warmth."""
        if not self.warm_mist_feature:
            logger.debug('%s is a %s does not have a mist warmer',
                         self.device_name, self.device_type)
            return False
        if not isinstance(warm_level, int):
            try:
                warm_level = int(warm_level)
            except ValueError:
                logger.debug('Error converting warm mist level to a integer')
        if warm_level not in self.warm_mist_levels:
            logger.debug("warm_level value must be - %s",
                         str(self.warm_mist_levels))
            return False
        head, body = self.build_api_dict('setLevel')

        if not head and not body:
            return False

        body['payload']['data'] = {
            'type': 'warm',
            'level': warm_level,
            'id': 0,
        }

        r, _ = Helpers.call_api(
            '/cloud/v2/deviceManaged/bypassV2',
            method='post',
            headers=head,
            json_object=body,
        )

        if r is not None and Helpers.code_check(r):
            return True
        logger.debug('Error setting warm')
        return False

    def set_auto_mode(self) -> bool:
        """Set auto mode for humidifiers."""
        if isinstance(self.mist_modes, list) and 'auto' in self.mist_modes:
            call_str = 'auto'
        elif isinstance(self.mist_modes, list) and 'humidity' in self.mist_modes:
            call_str = 'humidity'
        else:
            logger.debug('Trying auto mode, mode not set for this model, '
                         'please ensure %s model '
                         'is in configuration dictionary', self.device_type)
            call_str = 'auto'
        return self.set_humidity_mode(call_str)

    def set_manual_mode(self) -> bool:
        """Set humifier to manual mode with 1 mist level."""
        return self.set_humidity_mode('manual')

    def set_mist_level(self, level: int | str) -> bool:
        """Set humidifier mist level with int between 0 - 9."""
        try:
            level = int(level)
        except ValueError:
            level = str(level)
        if not self.mist_levels or \
                (isinstance(self.mist_levels, list) and level not in self.mist_levels):
            logger.debug('Humidifier mist level must be between 0 and 9')
            return False

        head, body = self.build_api_dict('setVirtualLevel')
        if not head and not body:
            return False

        body['payload']['data'] = {
            'id': 0,
            'level': level,
            'type': 'mist'
        }

        r, _ = Helpers.call_api(
            '/cloud/v2/deviceManaged/bypassV2',
            method='post',
            headers=head,
            json_object=body,
        )

        if r is not None and Helpers.code_check(r):
            return True
        logger.debug('Error setting mist level')
        return False

    @property
    def humidity(self) -> int:
        """Get Humidity level."""
        return self.details['humidity']  # type: ignore[return-value]

    @property
    def mist_level(self) -> int:
        """Get current mist level."""
        return self.details['mist_virtual_level']  # type: ignore[return-value]

    @property
    def water_lacks(self) -> bool:
        """If tank is empty return true."""
        return self.details['water_lacks']  # type: ignore[return-value]

    @property
    def auto_humidity(self) -> int:
        """Auto target humidity."""
        return self.config['auto_target_humidity']

    @property
    def auto_enabled(self) -> bool:
        """Auto mode is enabled."""
        return self.details.get('mode') == 'auto' \
            or self.details.get('mode') == 'humidity'

    @property
    def warm_mist_enabled(self) -> bool:
        """Warm mist feature enabled."""
        if self.warm_mist_feature:
            return self.details['warm_mist_enabled']  # type: ignore[return-value]
        return False

    def display(self) -> None:
        """Return formatted device info to stdout."""
        super().display()
        disp = [
            ('Mode: ', self.details['mode'], ''),
            ('Humidity: ', self.details['humidity'], 'percent'),
            ('Mist Virtual Level: ', self.details['mist_virtual_level'], ''),
            ('Mist Level: ', self.details['mist_level'], ''),
            ('Water Lacks: ', self.details['water_lacks'], ''),
            ('Humidity High: ', self.details['humidity_high'], ''),
            ('Water Tank Lifted: ', self.details['water_tank_lifted'], ''),
            ('Display: ', self.details['display'], ''),
            ('Automatic Stop Reach Target: ',
                self.details['automatic_stop_reach_target'], ''),
            ('Auto Target Humidity: ',
                self.config['auto_target_humidity'], 'percent'),
            ('Automatic Stop: ', self.config['automatic_stop'], ''),
        ]
        if self.night_light:
            disp.append(('Night Light Brightness: ',
                         self.details.get('night_light_brightness', ''), 'percent'))
        if self.warm_mist_feature:
            disp.append(('Warm mist enabled: ',
                         self.details.get('warm_mist_enabled', ''), ''))
            disp.append(('Warm mist level: ',
                         self.details.get('warm_mist_level', ''), ''))
        for line in disp:
            print(f'{line[0]:.<30} {line[1]} {line[2]}')

    def displayJSON(self) -> str:
        """Return air purifier status and properties in JSON output."""
        sup = super().displayJSON()
        sup_val = json.loads(sup)
        sup_val.update(
            {
                'Mode': self.details['mode'],
                'Humidity': str(self.details['humidity']),
                'Mist Virtual Level': str(
                    self.details['mist_virtual_level']),
                'Mist Level': str(self.details['mist_level']),
                'Water Lacks': self.details['water_lacks'],
                'Humidity High': self.details['humidity_high'],
                'Water Tank Lifted': self.details['water_tank_lifted'],
                'Display': self.details['display'],
                'Automatic Stop Reach Target': self.details[
                    'automatic_stop_reach_target'],
                'Auto Target Humidity': str(self.config[
                    'auto_target_humidity']),
                'Automatic Stop': self.config['automatic_stop'],
            }
        )
        if self.night_light:
            sup_val['Night Light Brightness'] = self.details[
                'night_light_brightness']
        if self.warm_mist_feature:
            sup_val['Warm mist enabled'] = self.details['warm_mist_enabled']
            sup_val['Warm mist level'] = self.details['warm_mist_level']
        return json.dumps(sup_val, indent=4)


class VeSyncHumid200S(VeSyncHumid200300S):
    """Levoit Classic 200S Specific class."""

    def __init__(self, details: dict, manager: 'VeSync') -> None:
        """Initialize levoit 200S device class."""
        super().__init__(details, manager)
        self._api_modes = ['getHumidifierStatus', 'setAutomaticStop',
                           'setSwitch', 'setVirtualLevel', 'setTargetHumidity',
                           'setHumidityMode', 'setIndicatorLightSwitch']

    def set_display(self, mode: bool) -> bool:
        """Toggle display on/off."""
        if not isinstance(mode, bool):
            logger.debug("Mode must be True or False")
            return False

        head, body = self.build_api_dict('setIndicatorLightSwitch')

        body['payload']['data'] = {
            'enabled': mode,
            'id': 0
        }

        r, _ = Helpers.call_api(
            '/cloud/v2/deviceManaged/bypassV2',
            method='post',
            headers=head,
            json_object=body,
        )

        if r is not None and Helpers.code_check(r):
            return True
        logger.debug("Error toggling 200S display - %s", self.device_name)
        return False


class VeSyncSuperior6000S(VeSyncBaseDevice):
    """Superior 6000S Humidifier."""

    def __init__(self, details: dict, manager: 'VeSync') -> None:
        """Initialize Superior 6000S Humidifier class."""
        super().__init__(details, manager)
        self._config_dict = model_features(self.device_type)
        self.mist_levels = self._config_dict.get('mist_levels')
        self.mist_modes = self._config_dict.get('mist_modes')
        self.connection_status = details.get('deviceProp', {}).get(
            'connectionStatus', None)
        self.details: dict = {}
        self.config = {}
        self._api_modes = [
            'getHumidifierStatus',
            'setSwitch',
            'setVirtualLevel',
            'setTargetHumidity',
            'setHumidityMode',
            'setDisplay',
            'setDryingMode',
        ]

    def build_api_dict(self, method: str) -> tuple[dict, dict]:
        """Build humidifier api call header and body.

        Available methods are: 'getHumidifierStatus', 'setSwitch',
        'setVirtualLevel', 'setTargetHumidity', 'setHumidityMode',
        'setDisplay', 'setDryingMode'
        """
        if method not in self._api_modes:
            logger.debug('Invalid mode - %s', method)
            raise ValueError
        head = Helpers.bypass_header()
        body = Helpers.bypass_body_v2(self.manager)
        body['cid'] = self.cid
        body['configModule'] = self.config_module
        body['payload'] = {
            'method': method,
            'source': 'APP'
        }
        return head, body

    def build_humid_dict(self, dev_dict: dict[str, str]) -> None:
        """Build humidifier status dictionary."""
        self.device_status = 'off' if dev_dict.get('powerSwitch', 0) == 0 else 'on'
        self.mode = 'auto' if dev_dict.get('workMode', '') == 'autoPro' \
            else dev_dict.get('workMode', '')
        self.details['humidity'] = dev_dict.get('humidity', 0)
        self.details['target_humidity'] = dev_dict.get('targetHumidity')
        self.details['mist_virtual_level'] = dev_dict.get(
            'virtualLevel', 0)
        self.details['mist_level'] = dev_dict.get('mistLevel', 0)
        self.details['water_lacks'] = dev_dict.get('waterLacksState', False)
        self.details['water_tank_lifted'] = dev_dict.get(
            'waterTankLifted', False)
        self.details['filter_life_percentage'] = dev_dict.get('filterLifePercent', 0)
        self.details['temperature'] = dev_dict.get('temperature', 0)
        self.details['display'] = dev_dict.get('screenSwitch')
        self.details['drying_mode'] = dev_dict.get('dryingMode', {})

    def build_config_dict(self, _: dict) -> None:
        """Build configuration dict for humidifier."""

    def get_details(self) -> None:
        """Build Humidifier details dictionary."""
        head = Helpers.bypass_header()
        body = Helpers.bypass_body_v2(self.manager)
        body['cid'] = self.cid
        body['configModule'] = self.config_module
        body['payload'] = {
            'method': 'getHumidifierStatus',
            'source': 'APP',
            'data': {}
        }

        r, _ = Helpers.call_api(
            '/cloud/v2/deviceManaged/bypassV2',
            method='post',
            headers=head,
            json_object=body,
        )
        if r is None or not isinstance(r, dict):
            logger.debug("Error getting status of %s ", self.device_name)
            return
        outer_result = r.get('result', {})
        inner_result = None

        if outer_result is not None:
            inner_result = r.get('result', {}).get('result')
        if inner_result is not None and Helpers.code_check(r):
            if outer_result.get('code') == 0:
                self.build_humid_dict(inner_result)
            else:
                logger.debug('error in inner result dict from humidifier')
            if inner_result.get('configuration', {}):
                self.build_config_dict(inner_result.get('configuration', {}))
            else:
                logger.debug('No configuration found in humidifier status')
        else:
            logger.debug('Error in humidifier response')

    def update(self) -> None:
        """Update humidifier details."""
        self.get_details()

    def toggle_switch(self, toggle: bool) -> bool:
        """Toggle humidifier on/off."""
        if not isinstance(toggle, bool):
            logger.debug('Invalid toggle value for humidifier switch')
            return False

        head = Helpers.bypass_header()
        body = Helpers.bypass_body_v2(self.manager)
        body['cid'] = self.cid
        body['configModule'] = self.config_module
        body['payload'] = {
            'data': {
                'powerSwitch': int(toggle),
                'switchIdx': 0
            },
            'method': 'setSwitch',
            'source': 'APP'
        }

        r, _ = Helpers.call_api(
            '/cloud/v2/deviceManaged/bypassV2',
            method='post',
            headers=head,
            json_object=body,
        )

        if r is not None and Helpers.code_check(r):
            if toggle:
                self.device_status = 'on'
            else:
                self.device_status = 'off'

            return True
        logger.debug("Error toggling humidifier - %s", self.device_name)
        return False

    def turn_on(self) -> bool:
        """Turn humidifier on."""
        return self.toggle_switch(True)

    def turn_off(self) -> bool:
        """Turn humidifier off."""
        return self.toggle_switch(False)

    def set_drying_mode_enabled(self, mode: bool) -> bool:
        """enable/disable drying filters after turning off."""
        if mode not in (True, False):
            logger.debug(
                'Invalid toggle passed to set_drying_mode_enabled - %s', mode
            )
            return False
        head, body = self.build_api_dict('setDryingMode')
        body['payload']['data'] = {
            'autoDryingSwitch': int(mode)
        }

        r, _ = Helpers.call_api(
            '/cloud/v2/deviceManaged/bypassV2',
            method='post',
            headers=head,
            json_object=body,
        )

        if r is not None and Helpers.code_check(r):
            return True
        if isinstance(r, dict):
            logger.debug('Error in set_drying_mode_enabled response')
        else:
            logger.debug(
                'Error in set_drying_mode_enabled api return json for %s',
                self.device_name
            )
        return False

    def set_display_enabled(self, mode: bool) -> bool:
        """Toggle display on/off."""
        if not isinstance(mode, bool):
            logger.debug("Mode must be True or False")
            return False

        head, body = self.build_api_dict('setDisplay')

        body['payload']['data'] = {
            'screenSwitch': int(mode)
        }

        r, _ = Helpers.call_api(
            '/cloud/v2/deviceManaged/bypassV2',
            method='post',
            headers=head,
            json_object=body,
        )

        if r is not None and Helpers.code_check(r):
            return True
        logger.debug("Error toggling display - %s", self.device_name)
        return False

    def turn_on_display(self) -> bool:
        """Turn display on."""
        return self.set_display_enabled(True)

    def turn_off_display(self) -> bool:
        """Turn display off."""
        return self.set_display_enabled(False)

    def set_humidity(self, humidity: int) -> bool:
        """Set target humidity for humidity mode."""
        if humidity < 30 or humidity > 80:
            logger.debug("Humidity value must be set between 30 and 80")
            return False
        head, body = self.build_api_dict('setTargetHumidity')

        if not head and not body:
            return False

        body['payload']['data'] = {
            'targetHumidity': humidity
        }

        r, _ = Helpers.call_api(
            '/cloud/v2/deviceManaged/bypassV2',
            method='post',
            headers=head,
            json_object=body,
        )

        if r is not None and Helpers.code_check(r):
            return True
        logger.debug('Error setting humidity')
        return False

    def set_humidity_mode(self, mode: str) -> bool:
        """Set humidifier mode."""
        if not self.mist_modes or \
                (isinstance(self.mist_modes, list) and mode not in self.mist_modes):
            logger.debug('Invalid humidity mode used - %s',
                         mode)
            logger.debug('Proper modes for this device are - %s',
                         str(self.mist_modes))
            return False
        head, body = self.build_api_dict('setHumidityMode')
        if not head and not body:
            return False
        body['payload']['data'] = {
            'workMode': 'autoPro' if mode == 'auto' else mode
        }

        r, _ = Helpers.call_api(
            '/cloud/v2/deviceManaged/bypassV2',
            method='post',
            headers=head,
            json_object=body,
        )

        if r is not None and Helpers.code_check(r):
            return True
        logger.debug('Error setting humidity mode')
        return False

    def set_auto_mode(self) -> bool:
        """Set humidity mode to auto."""
        return self.set_humidity_mode('auto')

    def set_manual_mode(self) -> bool:
        """Set humidity mode to manual."""
        return self.set_humidity_mode('manual')

    def automatic_stop_on(self) -> bool:
        """Set humidity mode to auto."""
        return self.set_humidity_mode('auto')

    def automatic_stop_off(self) -> bool:
        """Set humidity mode to manual."""
        return self.set_humidity_mode('manual')

    def set_mist_level(self, level: int) -> bool:
        """Set humidifier mist level with int between 0 - 9."""
        if not self.mist_levels or \
                (isinstance(self.mist_levels, list) and level not in self.mist_levels):
            logger.debug('Humidifier mist level must be between 0 and 9')
            return False

        head, body = self.build_api_dict('setVirtualLevel')
        if not head and not body:
            return False

        body['payload']['data'] = {
            'levelIdx': 0,
            'virtualLevel': level,
            'levelType': 'mist'
        }

        r, _ = Helpers.call_api(
            '/cloud/v2/deviceManaged/bypassV2',
            method='post',
            headers=head,
            json_object=body,
        )

        if r is not None and Helpers.code_check(r):
            return True
        logger.debug('Error setting mist level')
        return False

    @property
    def humidity_level(self) -> int:
        """Get Humidity level."""
        return self.details['humidity']

    # Duplicate for compatibility
<<<<<<< HEAD
=======
    @property
    def humidity(self):
        """Get Humidity level."""
        return self.details['humidity']

>>>>>>> 68abac78
    @property
    def humidity(self) -> int:
        """Get Humidity level."""
        return self.details['humidity']

    @property
    def mist_level(self) -> int:
        """Get current mist level."""
        return self.details['mist_level']

    @property
    def mist_virtual_level(self) -> int:
        """Get current mist virtual level."""
        return self.details['mist_virtual_level']

    @property
    def water_lacks(self) -> bool | None:
        """If tank is empty return true."""
        if 'water_lacks' in self.details:
            return bool(self.details['water_lacks'])
        return None

    @property
    def drying_mode_state(self) -> str | None:
        """True if humidifier is currently drying the filters, false otherwise."""
        state = self.details.get('drying_mode', {}).get('dryingState')
        if state == 1:
            return 'on'
        if state == 2:
            return 'off'
        return None

    @property
    def drying_mode_seconds_remaining(self) -> int:
        """If drying_mode_state is on, how many seconds are remaining."""
        return self.details.get('drying_mode', {}).get('dryingRemain')

    @property
    def drying_mode_enabled(self) -> bool | None:
        """Checks if drying mode is enabled.

        Returns:
            bool: True if enabled, false if disabled

        """
        enabled = self.details.get('drying_mode', {}).get('autoDryingSwitch')
        return None if enabled is None else bool(enabled)

    @property
    def drying_mode_level(self) -> str | None:
        """Drying mode level 1 = low, 2 = high."""
        level = self.details.get('drying_mode', {}).get('dryingLevel')
        if level == 1:
            return 'low'
        if level == 2:
            return 'high'
        return None

    @property
    def temperature(self) -> int:
        """Current temperature."""
        return self.details['temperature']

    @property
    def auto_humidity(self) -> int:
        """Auto target humidity."""
        return self.config['target_humidity']

    @property
    def target_humidity(self) -> int:
        """The target humidity when in humidity mode."""
        return self.details['target_humidity']

    def display(self) -> None:
        """Return formatted device info to stdout."""
        super().display()
        disp = [
            ('Temperature', self.temperature, ''),
            ('Humidity: ', self.humidity_level, 'percent'),
            ('Target Humidity', self.target_humidity, 'percent'),
            ('Mode: ', self.mode, ''),
            ('Mist Virtual Level: ', self.details['mist_virtual_level'], ''),
            ('Mist Level: ', self.details['mist_level'], ''),
            ('Water Lacks: ', self.water_lacks, ''),
            ('Water Tank Lifted: ', bool(self.details['water_tank_lifted']), ''),
            ('Display On: ', bool(self.details['display']), ''),
            ('Filter Life', self.details['filter_life_percentage'], 'percent'),
            ('Drying Mode Enabled', self.drying_mode_enabled, ''),
            ('Drying Mode State', self.drying_mode_state, ''),
            ('Drying Mode Level', self.drying_mode_level, ''),
            ('Drying Mode Time Remaining', self.drying_mode_seconds_remaining, 'seconds'),
        ]
        for line in disp:
            print(f'{line[0]:.<30} {line[1]} {line[2]}')

    def displayJSON(self) -> str:
        """Return air purifier status and properties in JSON output."""
        sup = super().displayJSON()
        sup_val = json.loads(sup)
        sup_val.update(
            {
                'Temperature': self.temperature,
                'Humidity': self.humidity_level,
                'Target Humidity': self.target_humidity,
                'Mode': self.mode,
                'Mist Virtual Level': self.mist_virtual_level,
                'Mist Level': self.mist_level,
                'Water Lacks': self.details['water_lacks'],
                'Water Tank Lifted': bool(self.details['water_tank_lifted']),
                'Display On': bool(self.details['display']),
                'Filter Life': self.details['filter_life_percentage'],
                'Drying Mode Enabled': self.drying_mode_enabled,
                'Drying Mode State': self.drying_mode_state,
                'Drying Mode Level': self.drying_mode_level,
                'Drying Mode Time Remaining': self.drying_mode_seconds_remaining,
            }
        )
        return json.dumps(sup_val, indent=4)


class VeSyncHumid1000S(VeSyncHumid200300S):
    """Levoit OasisMist 1000S Specific class."""

    def __init__(self, details: dict, manager: 'VeSync') -> None:
        """Initialize levoit 1000S device class."""
        super().__init__(details, manager)
        self.connection_status = details.get('deviceProp', {}).get(
            'connectionStatus', None)

        self._api_modes = ['getHumidifierStatus', 'setAutoStopSwitch',
                           'setSwitch', 'setVirtualLevel', 'setTargetHumidity',
                           'setHumidityMode', 'setDisplay']

    def build_humid_dict(self, dev_dict: dict[str, str]) -> None:
        """Build humidifier status dictionary."""
        super().build_humid_dict(dev_dict)
        self.device_status = 'off' if dev_dict.get('powerSwitch', 0) == 0 else 'on'
        self.details['mist_virtual_level'] = dev_dict.get(
            'virtualLevel', 0)
        self.details['mist_level'] = dev_dict.get('mistLevel', 0)
        self.details['mode'] = dev_dict.get('workMode', 'manual')
        self.details['water_lacks'] = bool(dev_dict.get('waterLacksState', 0))
        self.details['humidity_high'] = bool(int(dev_dict.get('targetHumidity', 0)) <
                                             int(dev_dict.get('humidity', 0)))
        self.details['water_tank_lifted'] = bool(dev_dict.get(
            'waterTankLifted', 0))
        self.details['automatic_stop_reach_target'] = bool(dev_dict.get(
            'autoStopState', 1
        ))
        self.details['display'] = bool(dev_dict['screenState'])

    def build_config_dict(self, conf_dict: dict) -> None:
        """Build configuration dict for humidifier."""
        self.config['auto_target_humidity'] = conf_dict.get(
            'targetHumidity', 0)
        self.config['display'] = bool(conf_dict.get('screenSwitch', 0))
        self.config['automatic_stop'] = bool(conf_dict.get('autoStopSwitch', 1))

    def get_details(self) -> None:
        """Build Humidifier details dictionary."""
        head = Helpers.bypass_header()
        body = Helpers.bypass_body_v2(self.manager)
        body['cid'] = self.cid
        body['configModule'] = self.config_module
        body['payload'] = {
            'method': 'getHumidifierStatus',
            'source': 'APP',
            'data': {}
        }

        r, _ = Helpers.call_api(
            '/cloud/v2/deviceManaged/bypassV2',
            method='post',
            headers=head,
            json_object=body,
        )
        if r is None or not isinstance(r, dict):
            logger.debug("Error getting status of %s ", self.device_name)
            return
        outer_result = r.get('result', {})
        inner_result = None

        if outer_result is not None:
            inner_result = r.get('result', {}).get('result')
        if inner_result is not None and Helpers.code_check(r):
            if outer_result.get('code') == 0:
                self.connection_status = 'online'
                self.build_humid_dict(inner_result)
                self.build_config_dict(inner_result)
            else:
                logger.debug('error in inner result dict from humidifier')
        elif r.get('code') == -11300030:
            logger.debug('%s device offline', self.device_name)
            self.connection_status = 'offline'
            self.device_status = 'off'
        else:
            logger.debug('Error in humidifier response')

    def set_display(self, mode: bool) -> bool:
        """Toggle display on/off."""
        if not isinstance(mode, bool):
            logger.debug("Mode must be True or False")
            return False

        head, body = self.build_api_dict('setDisplay')

        body['payload']['data'] = {
            'screenSwitch': int(mode)
        }

        r, _ = Helpers.call_api(
            '/cloud/v2/deviceManaged/bypassV2',
            method='post',
            headers=head,
            json_object=body,
        )

        if r is not None and Helpers.code_check(r):
            return True
        logger.debug("Error toggling purifier display - %s",
                     self.device_name)
        return False

    def set_humidity_mode(self, mode: str) -> bool:
        """Set humidifier mode - sleep, auto or manual."""
        if not self.mist_modes or \
                (isinstance(self.mist_modes, list) and
                 mode.lower() not in self.mist_modes):
            logger.debug('Invalid humidity mode used - %s',
                         mode)
            logger.debug('Proper modes for this device are - %s',
                         str(self.mist_modes))
            return False
        head, body = self.build_api_dict('setHumidityMode')
        if not head and not body:
            return False
        body['payload']['data'] = {
            'workMode': mode.lower()
        }

        r, _ = Helpers.call_api(
            '/cloud/v2/deviceManaged/bypassV2',
            method='post',
            headers=head,
            json_object=body,
        )

        if r is not None and Helpers.code_check(r):
            return True
        logger.debug('Error setting humidity mode')
        return False

    def set_sleep_mode(self) -> bool:
        """Set humifier to manual mode with 1 mist level."""
        return self.set_humidity_mode('sleep')

    def set_mist_level(self, level: int | str) -> bool:
        """Set humidifier mist level with int."""
        if not self.mist_levels or \
                (isinstance(self.mist_levels, list) and level not in self.mist_levels):
            logger.debug('Humidifier mist level out of range')
            return False

        head, body = self.build_api_dict('setVirtualLevel')
        if not head and not body:
            return False

        body['payload']['data'] = {
            'levelIdx': 0,
            'virtualLevel': level,
            'levelType': 'mist'
        }

        r, _ = Helpers.call_api(
            '/cloud/v2/deviceManaged/bypassV2',
            method='post',
            headers=head,
            json_object=body,
        )

        if r is not None and Helpers.code_check(r):
            return True
        logger.debug('Error setting mist level')
        return False

    def toggle_switch(self, toggle: bool) -> bool:
        """Toggle humidifier on/off."""
        if not isinstance(toggle, bool):
            logger.debug('Invalid toggle value for humidifier switch')
            return False

        head = Helpers.bypass_header()
        body = Helpers.bypass_body_v2(self.manager)
        body['cid'] = self.cid
        body['configModule'] = self.config_module
        body['payload'] = {
            'data': {
                'powerSwitch': int(toggle),
                'switchIdx': 0
            },
            'method': 'setSwitch',
            'source': 'APP'
        }

        r, _ = Helpers.call_api(
            '/cloud/v2/deviceManaged/bypassV2',
            method='post',
            headers=head,
            json_object=body,
        )

        if r is not None and Helpers.code_check(r):
            if toggle:
                self.device_status = 'on'
            else:
                self.device_status = 'off'

            return True
        logger.debug("Error toggling humidifier - %s", self.device_name)
        return False

    def set_humidity(self, humidity: int) -> bool:
        """Set target Humidifier humidity."""
        if humidity < 30 or humidity > 80:
            logger.debug("Humidity value must be set between 30 and 80")
            return False
        head, body = self.build_api_dict('setTargetHumidity')

        if not head and not body:
            return False

        body['payload']['data'] = {
            'targetHumidity': humidity
        }

        r, _ = Helpers.call_api(
            '/cloud/v2/deviceManaged/bypassV2',
            method='post',
            headers=head,
            json_object=body,
        )

        if r is not None and Helpers.code_check(r):
            return True
        logger.debug('Error setting humidity')
        return False

    def set_automatic_stop(self, mode: bool) -> bool:
        """Set  Humidifier to automatic stop."""
        if mode not in (True, False):
            logger.debug(
                'Invalid mode passed to set_automatic_stop - %s', mode)
            return False

        head, body = self.build_api_dict('setAutoStopSwitch')
        if not head and not body:
            return False

        body['payload']['data'] = {
            'autoStopSwitch': int(mode)
        }

        r, _ = Helpers.call_api(
            '/cloud/v2/deviceManaged/bypassV2',
            method='post',
            headers=head,
            json_object=body,
        )

        if r is not None and Helpers.code_check(r):
            return True
        if isinstance(r, dict):
            logger.debug('Error toggling automatic stop')
        else:
            logger.debug('Error in api return json for %s', self.device_name)
        return False<|MERGE_RESOLUTION|>--- conflicted
+++ resolved
@@ -2807,16 +2807,14 @@
         return self.details['humidity']
 
     # Duplicate for compatibility
-<<<<<<< HEAD
-=======
-    @property
-    def humidity(self):
+    @property
+    def humidity(self) -> int:
         """Get Humidity level."""
         return self.details['humidity']
 
->>>>>>> 68abac78
-    @property
-    def humidity(self) -> int:
+    # Duplicate for compatibility
+    @property
+    def humidity(self):
         """Get Humidity level."""
         return self.details['humidity']
 

"""pyvesync library constants.

All device states and information are defined by Enums in this module.

Attributes:
    DEFAULT_LANGUAGE (str): Default language for the VeSync app.
    API_BASE_URL (str): Base URL for the VeSync API. If not specified,
        a region-specific API URL is automatically selected.
    API_TIMEOUT (int): Timeout for API requests.
    USER_AGENT (str): User agent for API requests.
    DEFAULT_TZ (str): Default timezone for VeSync devices, updated by API after
        login.
    DEFAULT_REGION (str): Default region for VeSync devices,
        updated by API when retrieving devices.
    APP_VERSION (str): Version of the VeSync app.
    APP_ID (str): ID of the app. VeSync uses a random 8-letter string, but any non-empty
        string works.
    PHONE_BRAND (str): Brand of the phone used to login to the VeSync app.
    PHONE_OS (str): Operating system of the phone used to login to the VeSync app.
    MOBILE_ID (str): Unique identifier for the phone used to login to the VeSync app.
    USER_TYPE (str): User type for the VeSync app - internal app usage.
    BYPASS_APP_V (str): Bypass app version
    BYPASS_HEADER_UA (str): Bypass header user agent
    TERMINAL_ID (str): Unique identifier for new API calls
"""
from random import randint, choices
from uuid import uuid4
import string
from enum import StrEnum, IntEnum, Enum
from types import MappingProxyType
from pyvesync.utils.enum_utils import IntEnumMixin

DEFAULT_LANGUAGE = "en"
API_BASE_URL = None  # Global URL (non-EU regions): "https://smartapi.vesync.com"
# If device is out of reach, the cloud api sends a timeout response after 7 seconds,
# using 8 here so there is time enough to catch that message
API_BASE_URL_US = "https://smartapi.vesync.com"
API_BASE_URL_EU = "https://smartapi.vesync.eu"
NON_EU_REGIONS = ['US', 'CA', 'MX', 'JP']
API_TIMEOUT = 8
USER_AGENT = (
    "VeSync/3.2.39 (com.etekcity.vesyncPlatform; build:5; iOS 15.5.0) Alamofire/5.2.1"
)
DEFAULT_TZ = "America/New_York"
DEFAULT_REGION = "US"
APP_VERSION = "5.6.60"
<<<<<<< HEAD
APP_ID = "pyvesync"
PHONE_BRAND = "pyvesync"
=======
APP_ID = ''.join(choices(string.ascii_lowercase + string.digits, k=8))  # noqa: S311
PHONE_BRAND = "SM N9005"
>>>>>>> f51be9cc
PHONE_OS = "Android"
# MOBILE_ID = "1234567890123456"
MOBILE_ID = str(randint(1000000000000000, 9999999999999999))  # noqa: S311
USER_TYPE = "1"
BYPASS_APP_V = f"VeSync {APP_VERSION}"
BYPASS_HEADER_UA = "okhttp/3.12.1"
TERMINAL_ID = '2' + str(uuid4()).replace('-', '')
CLIENT_TYPE = "vesyncApp"


# Generic Constants


class ProductTypes(StrEnum):
    """General device types enum."""
    OUTLET = "Outlet"
    BULB = "Bulb"
    SWITCH = "Switch"
    PURIFIER = "Purifier"
    FAN = "Fan"
    HUMIDIFIER = "Humidifier"
    AIR_FRYER = "Air Fryer"
    KITCHEN_THERMOMETER = "Kitchen Thermometer"
    THERMOSTAT = "Thermostat"


class IntFlag(IntEnum):
    """DEPRECATED. Integer flag to indicate if a device is not supported.

    This is used by data models as a default value for feature attributes
    that are not supported by all devices.

    The default value is -999.

    Attributes:
        NOT_SUPPORTED: Device is not supported, -999
    """
    NOT_SUPPORTED = -999

    def __str__(self) -> str:
        """Return string representation of IntFlag."""
        return str(self.name)


class StrFlag(StrEnum):
    """DEPRECATED. String flag to indicate if a device is not supported.

    This is used by data models as a default value for feature attributes
    that are not supported by all devices.

    The default value is "not_supported".

    Attributes:
        NOT_SUPPORTED: Device is not supported, "not_supported"
    """
    NOT_SUPPORTED = "not_supported"


class NightlightStatus(StrEnum):
    """Nightlight status for VeSync devices.

    Values can be converted to int and bool.

    Attributes:
        ON: Nightlight is on.
        OFF: Nightlight is off.
        AUTO: Nightlight is in auto mode.
        UNKNOWN: Nightlight status is unknown.

    Usage:
        ```python
        NightlightStatus.ON
        # <NightlightStatus.ON: 'on'>
        int(NightlightStatus.ON)
        # 1
        bool(NightlightStatus.ON)
        # True
        ```
    """
    ON = "on"
    OFF = "off"
    AUTO = "auto"
    UNKNOWN = "unknown"

    def __bool__(self) -> bool:
        """Return True if nightlight is on or auto."""
        return self in [NightlightStatus.ON, NightlightStatus.AUTO]

    def __int__(self) -> int:
        """Return integer representation of the enum."""
        if self not in [NightlightStatus.ON, NightlightStatus.OFF]:
            raise ValueError("Only ON and OFF are valid values for int conversion")
        return int(self == NightlightStatus.ON)


class DeviceStatus(StrEnum):
    """VeSync device status enum.

    In addition to converting to int and bool values,
    this enum can be used to convert from bool and int values
    to corresponding string values.

    Attributes:
        ON: Device is on.
        OFF: Device is off.
        PAUSED: Device is paused.
        STANDBY: Device is in standby mode.
        IDLE: Device is idle.
        RUNNING: Device is running.
        UNKNOWN: Device status is unknown.

    Usage:
        ```python
        DeviceStatus.ON
        # <DeviceStatus.ON: 'on'>
        bool(DeviceStatus.ON)
        # True
        int(DeviceStatus.ON)
        # 1
        DeviceStatus.from_int(1)
        # 'on'
        DeviceStatus.from_bool(True)
        # 'on'
        ```
    """
    ON = "on"
    OFF = "off"
    PAUSED = "paused"
    STANDBY = "standby"
    IDLE = "idle"
    RUNNING = "running"
    UNKNOWN = "unknown"

    def __bool__(self) -> bool:
        """Return True if device is on or running."""
        return self in [DeviceStatus.ON, DeviceStatus.RUNNING]

    def __int__(self) -> int:
        """Return integer representation of the enum.

        1 is ON and RUNNING, 0 is OFF, PAUSED, STANDBY, IDLE.
        -1 is UNKNOWN.
        """
        match self:
            case DeviceStatus.ON | DeviceStatus.RUNNING:
                return 1
            case (
                DeviceStatus.OFF
                | DeviceStatus.PAUSED
                | DeviceStatus.STANDBY
                | DeviceStatus.IDLE
            ):
                return 0
        return -1

    @classmethod
    def from_int(cls, value: int) -> str:
        """Convert integer value to corresponding string.

        If value is 1, return ON and if 0, return OFF.
        If value is -999, return NOT_SUPPORTED.
        """
        if value == 1:
            return cls.ON
        if value == 0:
            return cls.OFF
        if value == IntFlag.NOT_SUPPORTED:
            return StrFlag.NOT_SUPPORTED
        return cls.UNKNOWN

    @classmethod
    def from_bool(cls, value: bool) -> 'DeviceStatus':
        """Convert boolean value to corresponding string."""
        return cls.ON if value else cls.OFF


class ConnectionStatus(StrEnum):
    """VeSync device connection status enum.

    Corresponding boolean value is True if device is online.

    Attributes:
        ONLINE: Device is online.
        OFFLINE: Device is offline.
        UNKNOWN: Device connection status is unknown.

    Methods:
        from_bool(value: bool | None) -> ConnectionStatus:
            Convert boolean value to corresponding string.

    Usage:
        ```python
        ConnectionStatus.ONLINE
        # <ConnectionStatus.ONLINE: 'online'>
        bool(ConnectionStatus.ONLINE)
        # True
        ConnectionStatus.ONLINE == ConnectionStatus.ONLINE
        # True
        ```
    """
    ONLINE = "online"
    OFFLINE = "offline"
    UNKNOWN = "unknown"

    def __bool__(self) -> bool:
        """Return True if device is online."""
        return self == ConnectionStatus.ONLINE

    @classmethod
    def from_bool(cls, value: bool | None) -> 'ConnectionStatus':
        """Convert boolean value to corresponding string.

        Returns ConnectionStatus.ONLINE if True, else ConnectionStatus.OFFLINE.
        """
        return cls.ONLINE if value else cls.OFFLINE


class NightlightModes(StrEnum):
    """Nightlight modes.

    Attributes:
        ON: Nightlight is on.
        OFF: Nightlight is off.
        DIM: Nightlight is dimmed.
        AUTO: Nightlight is in auto mode.
        UNKNOWN: Nightlight status is unknown.
    """
    ON = "on"
    OFF = "off"
    DIM = "dim"
    AUTO = "auto"
    UNKNOWN = "unknown"

    def __bool__(self) -> bool:
        """Return True if nightlight is on or auto.

        Off and unknown are False, all other True.
        """
        return self in [
            NightlightModes.ON, NightlightModes.AUTO, NightlightModes.DIM
            ]


class ColorMode(StrEnum):
    """VeSync bulb color modes.

    Attributes:
        RGB: RGB color mode.
        HSV: HSV color mode.
        WHITE: White color mode.
        COLOR: Color mode.
    """
    RGB = "rgb"
    HSV = "hsv"
    WHITE = "white"
    COLOR = "color"


# Purifier Constants

class AirQualityLevel(Enum):
    """Representation of air quality levels as string and integers.

    Attributes:
        EXCELLENT: Air quality is excellent.
        GOOD: Air quality is good.
        MODERATE: Air quality is moderate.
        POOR: Air quality is poor.
        UNKNOWN: Air quality is unknown.

    Methods:
        from_string(value: str | None) -> AirQualityLevel:
            Convert string value to corresponding integer.
        from_int(value: int | None) -> AirQualityLevel:
            Convert integer value to corresponding string.

    Note:
        Alias for "very good" is "excellent".
        Alias for "bad" is "poor".

    Usage:
        ```python
        AirQualityLevels.EXCELLENT
        # <AirQualityLevels.EXCELLENT: 1>
        AirQualityLevels.from_string("excellent")
        # 1
        AirQualityLevels.from_int(1)
        # "excellent"
        int(AirQualityLevels.EXCELLENT)
        # 1
        str(AirQualityLevels.EXCELLENT)
        # "excellent"
        from_string("good")
        # <AirQualityLevels.GOOD: 2>
        from_int(2)
        # "good"
        ```
    """
    EXCELLENT = 1
    GOOD = 2
    MODERATE = 3
    POOR = 4
    UNKNOWN = -1

    def __int__(self) -> int:
        """Return integer representation of the enum."""
        return self.value

    def __str__(self) -> str:
        """Return string representation of the enum."""
        return self.name.lower()

    @classmethod
    def from_string(cls, value: str | None) -> 'AirQualityLevel':
        """Convert string value to corresponding integer.

        Get enum from string value to normalize different values of the same
        format.

        Note:
            Values are excellent, good, moderate and poor. Aliases are:
            very good for excellent and bad for poor. Unknown is returned
            if value is None or not in the list.
        """
        _string_to_enum = MappingProxyType({
            "excellent": cls.EXCELLENT,
            "very good": cls.EXCELLENT,  # Alias
            "good": cls.GOOD,
            "moderate": cls.MODERATE,
            "poor": cls.POOR,
            "bad": cls.POOR,  # Alias
            "unknown": cls.UNKNOWN
        })
        if isinstance(value, str) and value.lower() in _string_to_enum:
            return AirQualityLevel(_string_to_enum[value.lower()])
        return cls.UNKNOWN

    @classmethod
    def from_int(cls, value: int | None) -> 'AirQualityLevel':
        """Convert integer value to corresponding string."""
        if value in [itm.value for itm in cls]:
            return cls(value)
        return cls.UNKNOWN


class PurifierAutoPreference(StrEnum):
    """Preference Levels for Purifier Auto Mode.

    Attributes:
        DEFAULT: Default preference level.
        EFFICIENT: Efficient preference level.
        QUIET: Quiet preference level.
        UNKNOWN: Unknown preference level.
    """
    DEFAULT = "default"
    EFFICIENT = "efficient"
    QUIET = "quiet"
    UNKNOWN = "unknown"


# Fan Constants

class FanSleepPreference(StrEnum):
    """Sleep mode preferences for VeSync fans.

    Attributes:
        DEFAULT: Default sleep mode.
        ADVANCED: Advanced sleep mode.
        TURBO: Turbo sleep mode.
        EFFICIENT: Efficient sleep mode.
        QUIET: Quiet sleep mode.
        UNKNOWN: Unknown sleep mode.
    """
    DEFAULT = "default"
    ADVANCED = "advanced"
    TURBO = "turbo"
    EFFICIENT = "efficient"
    QUIET = "quiet"
    TEMP_SENSE = "tempSense"
    KIDS = "kids"
    UNKNOWN = "unknown"


# Device Features

class Features(StrEnum):
    """Base Class for Features Enum to appease typing."""


# Device Features

class HumidifierFeatures(Features):
    """VeSync humidifier features.

    Attributes:
        ONOFF: Device on/off status.
        CHILD_LOCK: Child lock status.
        NIGHTLIGHT: Nightlight status.
        WATER_LEVEL: Water level status.
        WARM_MIST: Warm mist status.
        AUTO_STOP: Auto stop when target humidity is reached.
            Different from auto, which adjusts fan level to maintain humidity.
    """
    ONOFF = "onoff"
    CHILD_LOCK = "child_lock"
    NIGHTLIGHT = "night_light"
    WATER_LEVEL = "water_level"
    WARM_MIST = "warm_mist"
    AUTO_STOP = "auto_stop"
    NIGHTLIGHT_BRIGHTNESS = "nightlight_brightness"
    DRYING_MODE = "drying_mode"


class PurifierFeatures(Features):
    """VeSync air purifier features.

    Attributes:
        CHILD_LOCK: Child lock status.
        NIGHTLIGHT: Nightlight status.
        AIR_QUALITY: Air quality status.
        VENT_ANGLE: Vent angle status.
        LIGHT_DETECT: Light detection status.
        PM25: PM2.5 level status.
        PM10: PM10 level status.
        PM1: PM1 level status.
        AQPERCENT: Air quality percentage status.
        RESET_FILTER: Reset filter status.
    """
    RESET_FILTER = "reset_filter"
    CHILD_LOCK = "child_lock"
    NIGHTLIGHT = "night_light"
    AIR_QUALITY = "air_quality"
    VENT_ANGLE = "fan_rotate"
    LIGHT_DETECT = "light_detect"
    PM25 = "pm25"
    PM10 = "pm10"
    PM1 = "pm1"
    AQPERCENT = "aq_percent"


class PurifierStringLevels(Features):
    """String levels for Air Purifier fan speed.

    Attributes:
        LOW: Low fan speed.
        MEDIUM: Medium fan speed.
        HIGH: High fan speed.
    """
    LOW = "low"
    MEDIUM = "medium"
    HIGH = "high"


class BulbFeatures(Features):
    """VeSync bulb features.

    Attributes:
        ONOFF: Device on/off status.
        DIMMABLE: Dimmable status.
        COLOR_TEMP: Color temperature status.
        MULTICOLOR: Multicolor status.
    """
    ONOFF = "onoff"
    DIMMABLE = "dimmable"
    COLOR_TEMP = "color_temp"
    MULTICOLOR = "multicolor"


class OutletFeatures(Features):
    """VeSync outlet features.

    Attributes:
        ONOFF: Device on/off status.
        ENERGY_MONITOR: Energy monitor status.
        NIGHTLIGHT: Nightlight status.
    """
    ONOFF = "onoff"
    ENERGY_MONITOR = "energy_monitor"
    NIGHTLIGHT = "nightlight"


class SwitchFeatures(Features):
    """VeSync switch features.

    Attributes:
        ONOFF: Device on/off status.
        DIMMABLE: Dimmable status.
        INDICATOR_LIGHT: Indicator light status.
        BACKLIGHT: Backlight status.
        BACKLIGHT_RGB: RGB backlight status.
    """
    ONOFF = "onoff"
    DIMMABLE = "dimmable"
    INDICATOR_LIGHT = "indicator_light"
    BACKLIGHT = "backlight"
    BACKLIGHT_RGB = "backlight_rgb"


class FanFeatures(Features):
    """VeSync fan features."""
    OSCILLATION = "oscillation"
    SOUND = "sound"
    DISPLAYING_TYPE = "displaying_type"  # Unknown functionality


# Modes

class PurifierModes(Features):
    """VeSync air purifier modes.

    Attributes:
        AUTO: Auto mode.
        MANUAL: Manual mode.
        SLEEP: Sleep mode.
        TURBO: Turbo mode.
        PET: Pet mode.
        UNKNOWN: Unknown mode.
    """
    AUTO = "auto"
    MANUAL = "manual"
    SLEEP = "sleep"
    TURBO = "turbo"
    PET = "pet"
    UNKNOWN = "unknown"


class HumidifierModes(Features):
    """VeSync humidifier modes.

    Attributes:
        AUTO: Auto mode.
        MANUAL: Manual mode.
        HUMIDITY: Humidity mode.
        SLEEP: Sleep mode.
        TURBO: Turbo mode.
        PET: Pet mode.
        UNKNOWN: Unknown mode.
        AUTOPRO: AutoPro mode.
    """
    AUTO = "auto"
    MANUAL = "manual"
    HUMIDITY = "humidity"
    SLEEP = "sleep"
    TURBO = "turbo"
    PET = "pet"
    UNKNOWN = "unknown"
    AUTOPRO = "autopro"


class FanModes(StrEnum):
    """VeSync fan modes.

    Attributes:
        AUTO: Auto mode.
        NORMAL: Normal mode.
        MANUAL: Manual mode.
        SLEEP: Sleep mode.
        TURBO: Turbo mode.
        PET: Pet mode.
        UNKNOWN: Unknown mode.
        ADVANCED_SLEEP: Advanced sleep mode.
    """
    AUTO = "auto"
    NORMAL = "normal"
    MANUAL = "normal"
    SLEEP = "advancedSleep"
    TURBO = "turbo"
    PET = "pet"
    UNKNOWN = "unknown"
    ADVANCED_SLEEP = "advancedSleep"


# Air Fryer Constants

AIRFRYER_PID_MAP = {
    "WiFi_SKA_AirFryer137_US": "wnxwqs76gknqyzjn",
    "WiFi_SKA_AirFryer158_US": "2cl8hmafsthl65bd",
    "WiFi_AirFryer_CS158-AF_EU": "8t8op7pcvzlsbosm"
}
"""PID's for VeSync Air Fryers based on ConfigModule."""


# Thermostat Constants

class ThermostatWorkModes(IntEnum):
    """Working modes for VeSync Aura thermostats.

    Based on the VeSync app and API values.

    Attributes:
        OFF: Thermostat is off (0).
        HEAT: Thermostat is in heating mode (1).
        COOL: Thermostat is in cooling mode (2).
        AUTO: Thermostat is in auto mode (3).
        EM_HEAT: Thermostat is in emergency heating mode (4).
        SMART_AUTO: Thermostat is in smart auto mode (5).
    """
    OFF = 0
    HEAT = 1
    COOL = 2
    AUTO = 3
    EM_HEAT = 4
    SMART_AUTO = 5


class ThermostatFanModes(IntEnum):
    """Fan modes for VeSync Aura thermostats.

    Based on the VeSync app and API values.

    Attributes:
        AUTO: Fan is in auto mode (1).
        ON: Fan is on (2).
        CIRCULATE: Fan is in circulate mode (3).
    """
    AUTO = 1
    ON = 2
    CIRCULATE = 3


class ThermostatHoldOptions(IntEnumMixin):
    """Hold options for VeSync Aura thermostats.

    Attributes:
        UNTIL_NEXT_SCHEDULED_ITEM: Hold until next scheduled item (2).
        TWO_HOURS: Hold for two hours (3).
        FOUR_HOURS: Hold for four hours (4).
        PERMANENTLY: Hold permanently (5).
    """
    UNTIL_NEXT_SCHEDULED_ITEM = 2
    TWO_HOURS = 3
    FOUR_HOURS = 4
    PERMANENTLY = 5


class ThermostatHoldStatus(IntEnumMixin):
    """Set the hold status of the thermostat.

    Attributes:
        SET: Set the hold status (1).
        CANCEL: Cancel the hold status (0).
    """
    SET = 1
    CANCEL = 0


class ThermostatScheduleOrHoldOptions(IntEnumMixin):
    """Schedule or hold options for VeSync Aura thermostats."""
    NOT_SCHEDULE_NOT_HOLD = 0
    ON_SCHEDULE = 1
    ON_HOLD = 2
    VACATION = 3


class ThermostatEcoTypes(IntEnumMixin):
    """Eco types for VeSync Aura thermostats."""
    COMFORT_SECOND = 1
    COMFORT_FIRST = 2
    BALANCE = 3
    ECO_FIRST = 4
    ECO_SECOND = 5


class ThermostatRoutineTypes(IntEnumMixin):
    """Routine types for VeSync Aura thermostats."""
    HOME = 2
    AWAY = 1
    SLEEP = 3
    CUSTOM = 4


class ThermostatAlarmCodes(IntEnumMixin):
    """Alarm codes for VeSync Aura thermostats."""
    HEAT_COOL = 100
    ABOVE_SAFE_TEMP = 102
    HEAT_RUNNING_TIME_TOO_LONG = 104


class ThermostatReminderCodes(IntEnumMixin):
    """Reminder codes for VeSync Aura thermostats."""
    FILTER = 150
    HVAC = 151


class ThermostatWorkStatusCodes(IntEnumMixin):
    """Work status codes for VeSync Aura thermostats."""
    OFF = 0
    HEATING = 1
    COOLING = 2
    EM_HEATING = 3


class ThermostatFanStatus(IntEnumMixin):
    """Fan Status Enum for Aura Thermostats."""
    OFF = 0
    ON = 1


class ThermostatConst:
    """Constants for VeSync Aura thermostats."""
    ReminderCode = ThermostatReminderCodes
    AlarmCode = ThermostatAlarmCodes
    WorkMode = ThermostatWorkModes
    FanStatus = ThermostatFanStatus
    FanMode = ThermostatFanModes
    HoldOption = ThermostatHoldOptions
    EcoType = ThermostatEcoTypes
    RoutineType = ThermostatRoutineTypes
    ScheduleOrHoldOption = ThermostatScheduleOrHoldOptions
    WorkStatus = ThermostatWorkStatusCodes<|MERGE_RESOLUTION|>--- conflicted
+++ resolved
@@ -44,13 +44,8 @@
 DEFAULT_TZ = "America/New_York"
 DEFAULT_REGION = "US"
 APP_VERSION = "5.6.60"
-<<<<<<< HEAD
-APP_ID = "pyvesync"
+APP_ID = ''.join(choices(string.ascii_lowercase + string.digits, k=8))  # noqa: S311
 PHONE_BRAND = "pyvesync"
-=======
-APP_ID = ''.join(choices(string.ascii_lowercase + string.digits, k=8))  # noqa: S311
-PHONE_BRAND = "SM N9005"
->>>>>>> f51be9cc
 PHONE_OS = "Android"
 # MOBILE_ID = "1234567890123456"
 MOBILE_ID = str(randint(1000000000000000, 9999999999999999))  # noqa: S311

--- conflicted
+++ resolved
@@ -464,14 +464,10 @@
         self.state.display_status = DeviceStatus.from_int(resp_model.screenState)
         self.state.auto_preference = resp_model.autoPreference
         self.state.filter_life_percent = resp_model.filterLifePercent
-<<<<<<< HEAD
-        self.state.temperature = resp_model.temperature  # Unknown units
         self.state.child_lock = bool(resp_model.childLockSwitch)
-=======
         self.state.temperature = (
             resp_model.temperature / 10
         )  # Fahrenheit but without decimals
->>>>>>> 5be73f86
 
         drying_mode = resp_model.dryingMode
         if drying_mode is not None:

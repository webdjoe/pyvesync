--- conflicted
+++ resolved
@@ -54,11 +54,8 @@
     'LAP-C601S-WUS': VeSyncAir300S400S,
     'LUH-D301S-WEU': VeSyncHumid200300S,
     'LAP-C201S-AUSR': VeSyncAir200S,
-<<<<<<< HEAD
     'LUH-A602S-WUS': VeSyncHumid200300S,
-=======
     'LAP-C401S-WUSR': VeSyncAir300S400S,
->>>>>>> e0b66189
 }
 
 _DEVICE_TYPES_DICT: Dict[str, List[str]] = dict(
@@ -67,12 +64,8 @@
     switches=['ESWL01', 'ESWL03', 'ESWD16'],
     fans=['LV-PUR131S', 'Classic200S', 'Classic300S', 'Core200S',
           'Core300S', 'Core400S', 'Dual200S',
-<<<<<<< HEAD
-          'LUH-D301S-WEU', 'LAP-C201S-AUSR', 'LAP-C601S-WUS', 'LUH-A602S-WUS'],
-=======
           'LUH-D301S-WEU', 'LAP-C201S-AUSR', 'LAP-C401S-WUSR',
-          'LAP-C601S-WUS'],
->>>>>>> e0b66189
+          'LAP-C601S-WUS', 'LUH-A602S-WUS'],
     bulbs=['ESL100', 'ESL100CW'],
 )
 
